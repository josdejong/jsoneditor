var Highlighter = require('./Highlighter');
var History = require('./History');
var SearchBox = require('./SearchBox');
var Node = require('./Node');
var modeswitcher = require('./modeswitcher');
var util = require('./util');

// create a mixin with the functions for tree mode
var treemode = {};

/**
 * Create a tree editor
 * @param {Element} container    Container element
 * @param {Object}  [options]    Object with options. available options:
 *                               {String} mode      Editor mode. Available values:
 *                                                  'tree' (default), 'view',
 *                                                  and 'form'.
 *                               {Boolean} search   Enable search box.
 *                                                  True by default
 *                               {Boolean} history  Enable history (undo/redo).
 *                                                  True by default
 *                               {function} change  Callback method, triggered
 *                                                  on change of contents
 *                               {String} name      Field name for the root node.
 * @private
 */
treemode.create = function (container, options) {
  if (!container) {
    throw new Error('No container element provided.');
  }
  this.container = container;
  this.dom = {};
  this.highlighter = new Highlighter();
  this.selection = undefined; // will hold the last input selection

  this._setOptions(options);

  if (this.options.history && this.options.mode !== 'view') {
    this.history = new History(this);
  }

  this._createFrame();
  this._createTable();
};

/**
 * Detach the editor from the DOM
 * @private
 */
treemode._delete = function () {
  if (this.frame && this.container && this.frame.parentNode == this.container) {
    this.container.removeChild(this.frame);
  }
};

/**
 * Initialize and set default options
 * @param {Object}  [options]    See description in constructor
 * @private
 */
treemode._setOptions = function (options) {
  this.options = {
    search: true,
    history: true,
    mode: 'tree',
    name: undefined   // field name of root node
  };

  // copy all options
  if (options) {
    for (var prop in options) {
      if (options.hasOwnProperty(prop)) {
        this.options[prop] = options[prop];
      }
    }
  }
};

// node currently being edited
var focusNode = undefined;

// dom having focus
var domFocus = null;

/**
 * Set JSON object in editor
 * @param {Object | undefined} json      JSON data
 * @param {String}             [name]    Optional field name for the root node.
 *                                       Can also be set using setName(name).
 */
treemode.set = function (json, name) {
  // adjust field name for root node
  if (name) {
    // TODO: deprecated since version 2.2.0. Cleanup some day.
    util.log('Warning: second parameter "name" is deprecated. ' +
        'Use setName(name) instead.');
    this.options.name = name;
  }

  // verify if json is valid JSON, ignore when a function
  if (json instanceof Function || (json === undefined)) {
    this.clear();
<<<<<<< HEAD

    this.node = node;

    // append to the dom
    this.tbody.appendChild(node.getDom());
  };

  /**
   * Search text in all nodes
   * The nodes will be expanded when the text is found one of its childs,
   * else it will be collapsed. Searches are case insensitive.
   * @param {String} text
   * @return {Object[]} results  Array with nodes containing the search results
   *                             The result objects contains fields:
   *                             - {Node} node,
   *                             - {String} elem  the dom element name where
   *                                              the result is found ('field' or
   *                                              'value')
   */
  treemode.search = function (text) {
    var results;
    if (this.node) {
      this.content.removeChild(this.table);  // Take the table offline
      results = this.node.search(text);
      this.content.appendChild(this.table);  // Put the table online again
    }
    else {
      results = [];
    }

    return results;
  };

  /**
   * Expand all nodes
   */
  treemode.expandAll = function () {
    if (this.node) {
      this.content.removeChild(this.table);  // Take the table offline
      this.node.expand();
      this.content.appendChild(this.table);  // Put the table online again
    }
  };

  /**
   * Collapse all nodes
   */
  treemode.collapseAll = function () {
    if (this.node) {
      this.content.removeChild(this.table);  // Take the table offline
      this.node.collapse();
      this.content.appendChild(this.table);  // Put the table online again
    }
  };

  /**
   * The method onChange is called whenever a field or value is changed, created,
   * deleted, duplicated, etc.
   * @param {String} action  Change action. Available values: "editField",
   *                         "editValue", "changeType", "appendNode",
   *                         "removeNode", "duplicateNode", "moveNode", "expand",
   *                         "collapse".
   * @param {Object} params  Object containing parameters describing the change.
   *                         The parameters in params depend on the action (for
   *                         example for "editValue" the Node, old value, and new
   *                         value are provided). params contains all information
   *                         needed to undo or redo the action.
   * @private
   */
  treemode._onAction = function (action, params) {
    // add an action to the history
    if (this.history) {
      this.history.add(action, params);
    }

    // trigger the onChange callback
    if (this.options.change) {
      try {
        this.options.change(translateChangeToJSONPatch(action, params));
      }
      catch (err) {
        util.log('Error in change callback: ', err);
      }
    }
  };

  /**
   * Start autoscrolling when given mouse position is above the top of the
   * editor contents, or below the bottom.
   * @param {Number} mouseY  Absolute mouse position in pixels
   */
  treemode.startAutoScroll = function (mouseY) {
    var me = this;
    var content = this.content;
    var top = util.getAbsoluteTop(content);
    var height = content.clientHeight;
    var bottom = top + height;
    var margin = 24;
    var interval = 50; // ms

    if ((mouseY < top + margin) && content.scrollTop > 0) {
      this.autoScrollStep = ((top + margin) - mouseY) / 3;
    }
    else if (mouseY > bottom - margin &&
        height + content.scrollTop < content.scrollHeight) {
      this.autoScrollStep = ((bottom - margin) - mouseY) / 3;
    }
    else {
      this.autoScrollStep = undefined;
    }

    if (this.autoScrollStep) {
      if (!this.autoScrollTimer) {
        this.autoScrollTimer = setInterval(function () {
          if (me.autoScrollStep) {
            content.scrollTop -= me.autoScrollStep;
          }
          else {
            me.stopAutoScroll();
          }
        }, interval);
      }
    }
    else {
      this.stopAutoScroll();
    }
  };

  /**
   * Stop auto scrolling. Only applicable when scrolling
   */
  treemode.stopAutoScroll = function () {
    if (this.autoScrollTimer) {
      clearTimeout(this.autoScrollTimer);
      delete this.autoScrollTimer;
    }
    if (this.autoScrollStep) {
      delete this.autoScrollStep;
    }
  };


  /**
   * Set the focus to an element in the editor, set text selection, and
   * set scroll position.
   * @param {Object} selection  An object containing fields:
   *                            {Element | undefined} dom     The dom element
   *                                                          which has focus
   *                            {Range | TextRange} range     A text selection
   *                            {Number} scrollTop            Scroll position
   */
  treemode.setSelection = function (selection) {
    if (!selection) {
      return;
    }

    if ('scrollTop' in selection && this.content) {
      // TODO: animated scroll
      this.content.scrollTop = selection.scrollTop;
    }
    if (selection.range) {
      util.setSelectionOffset(selection.range);
    }
    if (selection.dom) {
      selection.dom.focus();
    }
  };

  /**
   * Get the current focus
   * @return {Object} selection An object containing fields:
   *                            {Element | undefined} dom     The dom element
   *                                                          which has focus
   *                            {Range | TextRange} range     A text selection
   *                            {Number} scrollTop            Scroll position
   */
  treemode.getSelection = function () {
    return {
      dom: domFocus,
      scrollTop: this.content ? this.content.scrollTop : 0,
      range: util.getSelectionOffset()
=======
  }
  else {
    this.content.removeChild(this.table);  // Take the table offline

    // replace the root node
    var params = {
      'field': this.options.name,
      'value': json
>>>>>>> ca857b38
    };
    var node = new Node(this, params);
    this._setRoot(node);

    // expand
    var recurse = false;
    this.node.expand(recurse);

    this.content.appendChild(this.table);  // Put the table online again
  }

  // TODO: maintain history, store last state and previous document
  if (this.history) {
    this.history.clear();
  }
};

/**
 * Get JSON object from editor
 * @return {Object | undefined} json
 */
treemode.get = function () {
  // remove focus from currently edited node
  if (focusNode) {
    focusNode.blur();
  }

  if (this.node) {
    return this.node.getValue();
  }
  else {
    return undefined;
  }
};

/**
 * Get the text contents of the editor
 * @return {String} jsonText
 */
treemode.getText = function() {
  return JSON.stringify(this.get());
};

/**
 * Set the text contents of the editor
 * @param {String} jsonText
 */
treemode.setText = function(jsonText) {
  this.set(util.parse(jsonText));
};

/**
 * Set a field name for the root node.
 * @param {String | undefined} name
 */
treemode.setName = function (name) {
  this.options.name = name;
  if (this.node) {
    this.node.updateField(this.options.name);
  }
};

/**
 * Get the field name for the root node.
 * @return {String | undefined} name
 */
treemode.getName = function () {
  return this.options.name;
};

/**
 * Set focus to the editor. Focus will be set to:
 * - the first editable field or value, or else
 * - to the expand button of the root node, or else
 * - to the context menu button of the root node, or else
 * - to the first button in the top menu
 */
treemode.focus = function () {
  var input = this.content.querySelector('[contenteditable=true]');
  if (input) {
    input.focus();
  }
  else if (this.node.dom.expand) {
    this.node.dom.expand.focus();
  }
  else if (this.node.dom.menu) {
    this.node.dom.menu.focus();
  }
  else {
    // focus to the first button in the menu
    input = this.frame.querySelector('button');
    if (input) {
      input.focus();
    }
  }
};

/**
 * Remove the root node from the editor
 */
treemode.clear = function () {
  if (this.node) {
    this.node.collapse();
    this.tbody.removeChild(this.node.getDom());
    delete this.node;
  }
};

/**
 * Set the root node for the json editor
 * @param {Node} node
 * @private
 */
treemode._setRoot = function (node) {
  this.clear();

  this.node = node;

  // append to the dom
  this.tbody.appendChild(node.getDom());
};

/**
 * Search text in all nodes
 * The nodes will be expanded when the text is found one of its childs,
 * else it will be collapsed. Searches are case insensitive.
 * @param {String} text
 * @return {Object[]} results  Array with nodes containing the search results
 *                             The result objects contains fields:
 *                             - {Node} node,
 *                             - {String} elem  the dom element name where
 *                                              the result is found ('field' or
 *                                              'value')
 */
treemode.search = function (text) {
  var results;
  if (this.node) {
    this.content.removeChild(this.table);  // Take the table offline
    results = this.node.search(text);
    this.content.appendChild(this.table);  // Put the table online again
  }
  else {
    results = [];
  }

  return results;
};

/**
 * Expand all nodes
 */
treemode.expandAll = function () {
  if (this.node) {
    this.content.removeChild(this.table);  // Take the table offline
    this.node.expand();
    this.content.appendChild(this.table);  // Put the table online again
  }
};

/**
 * Collapse all nodes
 */
treemode.collapseAll = function () {
  if (this.node) {
    this.content.removeChild(this.table);  // Take the table offline
    this.node.collapse();
    this.content.appendChild(this.table);  // Put the table online again
  }
};

/**
 * The method onChange is called whenever a field or value is changed, created,
 * deleted, duplicated, etc.
 * @param {String} action  Change action. Available values: "editField",
 *                         "editValue", "changeType", "appendNode",
 *                         "removeNode", "duplicateNode", "moveNode", "expand",
 *                         "collapse".
 * @param {Object} params  Object containing parameters describing the change.
 *                         The parameters in params depend on the action (for
 *                         example for "editValue" the Node, old value, and new
 *                         value are provided). params contains all information
 *                         needed to undo or redo the action.
 * @private
 */
treemode._onAction = function (action, params) {
  // add an action to the history
  if (this.history) {
    this.history.add(action, params);
  }

  // trigger the onChange callback
  if (this.options.change) {
    try {
      this.options.change();
    }
    catch (err) {
      util.log('Error in change callback: ', err);
    }
  }
};

/**
 * Start autoscrolling when given mouse position is above the top of the
 * editor contents, or below the bottom.
 * @param {Number} mouseY  Absolute mouse position in pixels
 */
treemode.startAutoScroll = function (mouseY) {
  var me = this;
  var content = this.content;
  var top = util.getAbsoluteTop(content);
  var height = content.clientHeight;
  var bottom = top + height;
  var margin = 24;
  var interval = 50; // ms

  if ((mouseY < top + margin) && content.scrollTop > 0) {
    this.autoScrollStep = ((top + margin) - mouseY) / 3;
  }
  else if (mouseY > bottom - margin &&
      height + content.scrollTop < content.scrollHeight) {
    this.autoScrollStep = ((bottom - margin) - mouseY) / 3;
  }
  else {
    this.autoScrollStep = undefined;
  }

  if (this.autoScrollStep) {
    if (!this.autoScrollTimer) {
      this.autoScrollTimer = setInterval(function () {
        if (me.autoScrollStep) {
          content.scrollTop -= me.autoScrollStep;
        }
        else {
          me.stopAutoScroll();
        }
      }, interval);
    }
  }
  else {
    this.stopAutoScroll();
  }
};

/**
 * Stop auto scrolling. Only applicable when scrolling
 */
treemode.stopAutoScroll = function () {
  if (this.autoScrollTimer) {
    clearTimeout(this.autoScrollTimer);
    delete this.autoScrollTimer;
  }
  if (this.autoScrollStep) {
    delete this.autoScrollStep;
  }
};


/**
 * Set the focus to an element in the editor, set text selection, and
 * set scroll position.
 * @param {Object} selection  An object containing fields:
 *                            {Element | undefined} dom     The dom element
 *                                                          which has focus
 *                            {Range | TextRange} range     A text selection
 *                            {Number} scrollTop            Scroll position
 */
treemode.setSelection = function (selection) {
  if (!selection) {
    return;
  }

  if ('scrollTop' in selection && this.content) {
    // TODO: animated scroll
    this.content.scrollTop = selection.scrollTop;
  }
  if (selection.range) {
    util.setSelectionOffset(selection.range);
  }
  if (selection.dom) {
    selection.dom.focus();
  }
};

/**
 * Get the current focus
 * @return {Object} selection An object containing fields:
 *                            {Element | undefined} dom     The dom element
 *                                                          which has focus
 *                            {Range | TextRange} range     A text selection
 *                            {Number} scrollTop            Scroll position
 */
treemode.getSelection = function () {
  return {
    dom: domFocus,
    scrollTop: this.content ? this.content.scrollTop : 0,
    range: util.getSelectionOffset()
  };
};

/**
 * Adjust the scroll position such that given top position is shown at 1/4
 * of the window height.
 * @param {Number} top
 * @param {function(boolean)} [callback]   Callback, executed when animation is
 *                                         finished. The callback returns true
 *                                         when animation is finished, or false
 *                                         when not.
 */
treemode.scrollTo = function (top, callback) {
  var content = this.content;
  if (content) {
    var editor = this;
    // cancel any running animation
    if (editor.animateTimeout) {
      clearTimeout(editor.animateTimeout);
      delete editor.animateTimeout;
    }
    if (editor.animateCallback) {
      editor.animateCallback(false);
      delete editor.animateCallback;
    }

<<<<<<< HEAD
    // create search box
    if (this.options.search) {
      this.searchBox = new SearchBox(this, this.menu);
    }
  };

  /**
   * Perform an undo action
   * @private
   */
  treemode._onUndo = function () {
    if (this.history) {
      // undo last action
      var historyEntry = this.history.undo();
      // trigger change callback if anything have changed
      if (this.options.change && historyEntry) {
        this.options.change(
          translateChangeToJSONPatch(historyEntry.action, historyEntry.params)
        );
      }
    }
  };

  /**
   * Perform a redo action
   * @private
   */
  treemode._onRedo = function () {
    if (this.history) {
      // redo last action
      var historyEntry = this.history.redo();
      // trigger change callback if anything have changed
      if (this.options.change && historyEntry) {
        this.options.change(
          translateChangeToJSONPatch(historyEntry.action, historyEntry.params)
        );
=======
    // calculate final scroll position
    var height = content.clientHeight;
    var bottom = content.scrollHeight - height;
    var finalScrollTop = Math.min(Math.max(top - height / 4, 0), bottom);

    // animate towards the new scroll position
    var animate = function () {
      var scrollTop = content.scrollTop;
      var diff = (finalScrollTop - scrollTop);
      if (Math.abs(diff) > 3) {
        content.scrollTop += diff / 3;
        editor.animateCallback = callback;
        editor.animateTimeout = setTimeout(animate, 50);
      }
      else {
        // finished
        if (callback) {
          callback(true);
        }
        content.scrollTop = finalScrollTop;
        delete editor.animateTimeout;
        delete editor.animateCallback;
>>>>>>> ca857b38
      }
    };
    animate();
  }
  else {
    if (callback) {
      callback(false);
    }
  }
};

/**
 * Create main frame
 * @private
 */
treemode._createFrame = function () {
  // create the frame
  this.frame = document.createElement('div');
  this.frame.className = 'jsoneditor';
  this.container.appendChild(this.frame);

  // create one global event listener to handle all events from all nodes
  var editor = this;
  function onEvent(event) {
    editor._onEvent(event);
  }
  this.frame.onclick = function (event) {
    var target = event.target;// || event.srcElement;

    onEvent(event);

    // prevent default submit action of buttons when editor is located
    // inside a form
    if (target.nodeName == 'BUTTON') {
      event.preventDefault();
    }
  };
  this.frame.oninput = onEvent;
  this.frame.onchange = onEvent;
  this.frame.onkeydown = onEvent;
  this.frame.onkeyup = onEvent;
  this.frame.oncut = onEvent;
  this.frame.onpaste = onEvent;
  this.frame.onmousedown = onEvent;
  this.frame.onmouseup = onEvent;
  this.frame.onmouseover = onEvent;
  this.frame.onmouseout = onEvent;
  // Note: focus and blur events do not propagate, therefore they defined
  // using an eventListener with useCapture=true
  // see http://www.quirksmode.org/blog/archives/2008/04/delegating_the.html
  util.addEventListener(this.frame, 'focus', onEvent, true);
  util.addEventListener(this.frame, 'blur', onEvent, true);
  this.frame.onfocusin = onEvent;  // for IE
  this.frame.onfocusout = onEvent; // for IE

  // create menu
  this.menu = document.createElement('div');
  this.menu.className = 'menu';
  this.frame.appendChild(this.menu);

  // create expand all button
  var expandAll = document.createElement('button');
  expandAll.className = 'expand-all';
  expandAll.title = 'Expand all fields';
  expandAll.onclick = function () {
    editor.expandAll();
  };
  this.menu.appendChild(expandAll);

  // create expand all button
  var collapseAll = document.createElement('button');
  collapseAll.title = 'Collapse all fields';
  collapseAll.className = 'collapse-all';
  collapseAll.onclick = function () {
    editor.collapseAll();
  };
  this.menu.appendChild(collapseAll);

  // create undo/redo buttons
  if (this.history) {
    // create undo button
    var undo = document.createElement('button');
    undo.className = 'undo separator';
    undo.title = 'Undo last action (Ctrl+Z)';
    undo.onclick = function () {
      editor._onUndo();
    };
    this.menu.appendChild(undo);
    this.dom.undo = undo;

    // create redo button
    var redo = document.createElement('button');
    redo.className = 'redo';
    redo.title = 'Redo (Ctrl+Shift+Z)';
    redo.onclick = function () {
      editor._onRedo();
    };
    this.menu.appendChild(redo);
    this.dom.redo = redo;

    // register handler for onchange of history
    this.history.onChange = function () {
      undo.disabled = !editor.history.canUndo();
      redo.disabled = !editor.history.canRedo();
    };
    this.history.onChange();
  }

  // create mode box
  if (this.options && this.options.modes && this.options.modes.length) {
    var modeBox = modeswitcher.create(this, this.options.modes, this.options.mode);
    this.menu.appendChild(modeBox);
    this.dom.modeBox = modeBox;
  }

  // create search box
  if (this.options.search) {
    this.searchBox = new SearchBox(this, this.menu);
  }
};

/**
 * Perform an undo action
 * @private
 */
treemode._onUndo = function () {
  if (this.history) {
    // undo last action
    this.history.undo();

    // trigger change callback
    if (this.options.change) {
      this.options.change();
    }
  }
};

/**
 * Perform a redo action
 * @private
 */
treemode._onRedo = function () {
  if (this.history) {
    // redo last action
    this.history.redo();

    // trigger change callback
    if (this.options.change) {
      this.options.change();
    }
  }
};

/**
 * Event handler
 * @param event
 * @private
 */
treemode._onEvent = function (event) {
  var target = event.target;

  if (event.type == 'keydown') {
    this._onKeyDown(event);
  }

  if (event.type == 'focus') {
    domFocus = target;
  }

  var node = Node.getNodeFromTarget(target);
  if (node) {
    node.onEvent(event);
  }
};

/**
 * Event handler for keydown. Handles shortcut keys
 * @param {Event} event
 * @private
 */
treemode._onKeyDown = function (event) {
  var keynum = event.which || event.keyCode;
  var ctrlKey = event.ctrlKey;
  var shiftKey = event.shiftKey;
  var handled = false;

  if (keynum == 9) { // Tab or Shift+Tab
    setTimeout(function () {
      // select all text when moving focus to an editable div
      util.selectContentEditable(domFocus);
    }, 0);
  }

  if (this.searchBox) {
    if (ctrlKey && keynum == 70) { // Ctrl+F
      this.searchBox.dom.search.focus();
      this.searchBox.dom.search.select();
      handled = true;
    }
    else if (keynum == 114 || (ctrlKey && keynum == 71)) { // F3 or Ctrl+G
      var focus = true;
      if (!shiftKey) {
        // select next search result (F3 or Ctrl+G)
        this.searchBox.next(focus);
      }
      else {
        // select previous search result (Shift+F3 or Ctrl+Shift+G)
        this.searchBox.previous(focus);
      }

      handled = true;
    }
  }

  if (this.history) {
    if (ctrlKey && !shiftKey && keynum == 90) { // Ctrl+Z
      // undo
      this._onUndo();
      handled = true;
    }
    else if (ctrlKey && shiftKey && keynum == 90) { // Ctrl+Shift+Z
      // redo
      this._onRedo();
      handled = true;
    }
  }

  if (handled) {
    event.preventDefault();
    event.stopPropagation();
  }
};

/**
 * Create main table
 * @private
 */
treemode._createTable = function () {
  var contentOuter = document.createElement('div');
  contentOuter.className = 'outer';
  this.contentOuter = contentOuter;

  this.content = document.createElement('div');
  this.content.className = 'tree';
  contentOuter.appendChild(this.content);

  this.table = document.createElement('table');
  this.table.className = 'tree';
  this.content.appendChild(this.table);

  // create colgroup where the first two columns don't have a fixed
  // width, and the edit columns do have a fixed width
  var col;
  this.colgroupContent = document.createElement('colgroup');
  if (this.options.mode === 'tree') {
    col = document.createElement('col');
    col.width = "24px";
    this.colgroupContent.appendChild(col);
<<<<<<< HEAD
    col = document.createElement('col');
    this.colgroupContent.appendChild(col);
    this.table.appendChild(this.colgroupContent);

    this.tbody = document.createElement('tbody');
    this.table.appendChild(this.tbody);

    this.frame.appendChild(contentOuter);
  };

  /**
   * Translate our internal change info into JSON-Patch format
   * @see  http://tools.ietf.org/html/rfc6902
   * @param  {String} action JSONEditor action
   * @param  {Object} params JSONEditor params
   * @return {Object}        single JSON-Patch entry
   */
  function translateChangeToJSONPatch(action, params){
    /**
     * Get path to node in JSON Pointer format
     * (http://tools.ietf.org/html/rfc6901)
     * _Almost_ like params.node.path().join("/")
     * @param {Node} node jsoneditor node in question
     * @returns {String} path
     */
    function JSONPointer(node){
        var path = "";
        while (node.parent) {
          var field = node.field != undefined ? node.field : node.index;
          switch(typeof field){
            case "string":
                path = "/" + escapePathComponent(field) + path;
                break;
            case "number":
                path = "/" + field + path;
                break;
          }
          node = node.parent;
        }
        return path;

    }
    /** 
     * Escape `/` and `~`, according to JSON-Pointer rules.
     * @param {String} str string to escape
     * @returns {String} escaped string
     */
    function escapePathComponent(str) {
        if (str.indexOf('/') === -1 && str.indexOf('~') === -1)
            return str;
        return str.replace(/~/g, '~0').replace(/\//g, '~1');
    }
    var patch;
    switch(action){
      case "duplicateNode":
        console.warn("duplicateNode->copy Is not supported yet, as currently new node with same name is created, what violates JSON-Patch");
        break;
      case "changeType":
        console.warn("changeType->replace may behave strange, as even if new node is created with specified type, its `node.value==\"\"`")
        patch = {
          op: "replace",
          path: JSONPointer(params.node),
          value: params.node.value
        }
        break;
      case "editValue":
        patch = {
          op: "replace",
          path: JSONPointer(params.node),
          value: params.newValue
        }
        break;
      case "removeNode":
        patch = {
          op: "remove",
          path: JSONPointer(params.node)
        }
        break;
      case "insertBeforeNode":
      case "appendNode":
        console.warn("insertBeforeNode,appendNode->add may behave strange, as even if new node is created with specified type, its `node.value==\"\"`",
          "also when inserting item into an array, new path is given, and there is no info about previous indexes, so it's hard to distinguish whether to use `-`, old index, or if it is not an array item, so we should stick to the given path");
        patch = {
          op: "add",
          path: JSONPointer(params.node),
          value: params.node.value
        }
        break;
      case "moveNode":
        console.warn("moveNode->move Still does not cover moving array items, as their name was already changed to `\"\"` which is fully valid object key, so we cannot distinguish it");
        if(params.startParent !== params.endParent){
          patch = {
            op: "move",
            from: JSONPointer(params.startParent) + "/" + params.node.field,
            path: JSONPointer(params.node)
          }
        }
        break;
      case "editField":
        patch = {
          op: "move",
          from: JSONPointer(params.node.parent) + "/" + params.oldValue,
          path: JSONPointer(params.node)
        }
        break;
    }
    return patch;
  }
  // define modes
  return [
    {
      mode: 'tree',
      mixin: treemode,
      data: 'json'
    },
    {
      mode: 'view',
      mixin: treemode,
      data: 'json'
    },
    {
      mode: 'form',
      mixin: treemode,
      data: 'json'
    }
  ];
});
=======
  }
  col = document.createElement('col');
  col.width = "24px";
  this.colgroupContent.appendChild(col);
  col = document.createElement('col');
  this.colgroupContent.appendChild(col);
  this.table.appendChild(this.colgroupContent);

  this.tbody = document.createElement('tbody');
  this.table.appendChild(this.tbody);

  this.frame.appendChild(contentOuter);
};

// define modes
module.exports = [
  {
    mode: 'tree',
    mixin: treemode,
    data: 'json'
  },
  {
    mode: 'view',
    mixin: treemode,
    data: 'json'
  },
  {
    mode: 'form',
    mixin: treemode,
    data: 'json'
  }
];
>>>>>>> ca857b38
<|MERGE_RESOLUTION|>--- conflicted
+++ resolved
@@ -5,364 +5,180 @@
 var modeswitcher = require('./modeswitcher');
 var util = require('./util');
 
-// create a mixin with the functions for tree mode
-var treemode = {};
-
-/**
- * Create a tree editor
- * @param {Element} container    Container element
- * @param {Object}  [options]    Object with options. available options:
- *                               {String} mode      Editor mode. Available values:
- *                                                  'tree' (default), 'view',
- *                                                  and 'form'.
- *                               {Boolean} search   Enable search box.
- *                                                  True by default
- *                               {Boolean} history  Enable history (undo/redo).
- *                                                  True by default
- *                               {function} change  Callback method, triggered
- *                                                  on change of contents
- *                               {String} name      Field name for the root node.
- * @private
- */
-treemode.create = function (container, options) {
-  if (!container) {
-    throw new Error('No container element provided.');
-  }
-  this.container = container;
-  this.dom = {};
-  this.highlighter = new Highlighter();
-  this.selection = undefined; // will hold the last input selection
-
-  this._setOptions(options);
-
-  if (this.options.history && this.options.mode !== 'view') {
-    this.history = new History(this);
-  }
-
-  this._createFrame();
-  this._createTable();
-};
-
-/**
- * Detach the editor from the DOM
- * @private
- */
-treemode._delete = function () {
-  if (this.frame && this.container && this.frame.parentNode == this.container) {
-    this.container.removeChild(this.frame);
-  }
-};
-
-/**
- * Initialize and set default options
- * @param {Object}  [options]    See description in constructor
- * @private
- */
-treemode._setOptions = function (options) {
-  this.options = {
-    search: true,
-    history: true,
-    mode: 'tree',
-    name: undefined   // field name of root node
-  };
-
-  // copy all options
-  if (options) {
-    for (var prop in options) {
-      if (options.hasOwnProperty(prop)) {
-        this.options[prop] = options[prop];
-      }
-    }
-  }
-};
-
-// node currently being edited
-var focusNode = undefined;
-
-// dom having focus
-var domFocus = null;
-
-/**
- * Set JSON object in editor
- * @param {Object | undefined} json      JSON data
- * @param {String}             [name]    Optional field name for the root node.
- *                                       Can also be set using setName(name).
- */
-treemode.set = function (json, name) {
-  // adjust field name for root node
-  if (name) {
-    // TODO: deprecated since version 2.2.0. Cleanup some day.
-    util.log('Warning: second parameter "name" is deprecated. ' +
-        'Use setName(name) instead.');
+  // create a mixin with the functions for tree mode
+  var treemode = {};
+      
+  /**
+   * Create a tree editor
+   * @param {Element} container    Container element
+   * @param {Object}  [options]    Object with options. available options:
+   *                               {String} mode      Editor mode. Available values:
+   *                                                  'tree' (default), 'view',
+   *                                                  and 'form'.
+   *                               {Boolean} search   Enable search box.
+   *                                                  True by default
+   *                               {Boolean} history  Enable history (undo/redo).
+   *                                                  True by default
+   *                               {function} change  Callback method, triggered
+   *                                                  on change of contents
+   *                               {String} name      Field name for the root node.
+   * @private
+   */
+  treemode.create = function (container, options) {
+    if (!container) {
+      throw new Error('No container element provided.');
+    }
+    this.container = container;
+    this.dom = {};
+    this.highlighter = new Highlighter();
+    this.selection = undefined; // will hold the last input selection
+
+    this._setOptions(options);
+
+    if (this.options.history && this.options.mode !== 'view') {
+      this.history = new History(this);
+    }
+
+    this._createFrame();
+    this._createTable();
+  };
+
+  /**
+   * Detach the editor from the DOM
+   * @private
+   */
+  treemode._delete = function () {
+    if (this.frame && this.container && this.frame.parentNode == this.container) {
+      this.container.removeChild(this.frame);
+    }
+  };
+
+  /**
+   * Initialize and set default options
+   * @param {Object}  [options]    See description in constructor
+   * @private
+   */
+  treemode._setOptions = function (options) {
+    this.options = {
+      search: true,
+      history: true,
+      mode: 'tree',
+      name: undefined   // field name of root node
+    };
+
+    // copy all options
+    if (options) {
+      for (var prop in options) {
+        if (options.hasOwnProperty(prop)) {
+          this.options[prop] = options[prop];
+        }
+      }
+    }
+  };
+
+  // node currently being edited
+  var focusNode = undefined;
+
+  // dom having focus
+  var domFocus = null;
+
+  /**
+   * Set JSON object in editor
+   * @param {Object | undefined} json      JSON data
+   * @param {String}             [name]    Optional field name for the root node.
+   *                                       Can also be set using setName(name).
+   */
+  treemode.set = function (json, name) {
+    // adjust field name for root node
+    if (name) {
+      // TODO: deprecated since version 2.2.0. Cleanup some day.
+      util.log('Warning: second parameter "name" is deprecated. ' +
+          'Use setName(name) instead.');
+      this.options.name = name;
+    }
+
+    // verify if json is valid JSON, ignore when a function
+    if (json instanceof Function || (json === undefined)) {
+      this.clear();
+    }
+    else {
+      this.content.removeChild(this.table);  // Take the table offline
+
+      // replace the root node
+      var params = {
+        'field': this.options.name,
+        'value': json
+      };
+      var node = new Node(this, params);
+      this._setRoot(node);
+
+      // expand
+      var recurse = false;
+      this.node.expand(recurse);
+
+      this.content.appendChild(this.table);  // Put the table online again
+    }
+
+    // TODO: maintain history, store last state and previous document
+    if (this.history) {
+      this.history.clear();
+    }
+  };
+
+  /**
+   * Get JSON object from editor
+   * @return {Object | undefined} json
+   */
+  treemode.get = function () {
+    // remove focus from currently edited node
+    if (focusNode) {
+      focusNode.blur();
+    }
+
+    if (this.node) {
+      return this.node.getValue();
+    }
+    else {
+      return undefined;
+    }
+  };
+
+  /**
+   * Get the text contents of the editor
+   * @return {String} jsonText
+   */
+  treemode.getText = function() {
+    return JSON.stringify(this.get());
+  };
+
+  /**
+   * Set the text contents of the editor
+   * @param {String} jsonText
+   */
+  treemode.setText = function(jsonText) {
+    this.set(util.parse(jsonText));
+  };
+
+  /**
+   * Set a field name for the root node.
+   * @param {String | undefined} name
+   */
+  treemode.setName = function (name) {
     this.options.name = name;
-  }
-
-  // verify if json is valid JSON, ignore when a function
-  if (json instanceof Function || (json === undefined)) {
-    this.clear();
-<<<<<<< HEAD
-
-    this.node = node;
-
-    // append to the dom
-    this.tbody.appendChild(node.getDom());
-  };
-
-  /**
-   * Search text in all nodes
-   * The nodes will be expanded when the text is found one of its childs,
-   * else it will be collapsed. Searches are case insensitive.
-   * @param {String} text
-   * @return {Object[]} results  Array with nodes containing the search results
-   *                             The result objects contains fields:
-   *                             - {Node} node,
-   *                             - {String} elem  the dom element name where
-   *                                              the result is found ('field' or
-   *                                              'value')
-   */
-  treemode.search = function (text) {
-    var results;
     if (this.node) {
-      this.content.removeChild(this.table);  // Take the table offline
-      results = this.node.search(text);
-      this.content.appendChild(this.table);  // Put the table online again
-    }
-    else {
-      results = [];
-    }
-
-    return results;
-  };
-
-  /**
-   * Expand all nodes
-   */
-  treemode.expandAll = function () {
-    if (this.node) {
-      this.content.removeChild(this.table);  // Take the table offline
-      this.node.expand();
-      this.content.appendChild(this.table);  // Put the table online again
-    }
-  };
-
-  /**
-   * Collapse all nodes
-   */
-  treemode.collapseAll = function () {
-    if (this.node) {
-      this.content.removeChild(this.table);  // Take the table offline
-      this.node.collapse();
-      this.content.appendChild(this.table);  // Put the table online again
-    }
-  };
-
-  /**
-   * The method onChange is called whenever a field or value is changed, created,
-   * deleted, duplicated, etc.
-   * @param {String} action  Change action. Available values: "editField",
-   *                         "editValue", "changeType", "appendNode",
-   *                         "removeNode", "duplicateNode", "moveNode", "expand",
-   *                         "collapse".
-   * @param {Object} params  Object containing parameters describing the change.
-   *                         The parameters in params depend on the action (for
-   *                         example for "editValue" the Node, old value, and new
-   *                         value are provided). params contains all information
-   *                         needed to undo or redo the action.
-   * @private
-   */
-  treemode._onAction = function (action, params) {
-    // add an action to the history
-    if (this.history) {
-      this.history.add(action, params);
-    }
-
-    // trigger the onChange callback
-    if (this.options.change) {
-      try {
-        this.options.change(translateChangeToJSONPatch(action, params));
-      }
-      catch (err) {
-        util.log('Error in change callback: ', err);
-      }
-    }
-  };
-
-  /**
-   * Start autoscrolling when given mouse position is above the top of the
-   * editor contents, or below the bottom.
-   * @param {Number} mouseY  Absolute mouse position in pixels
-   */
-  treemode.startAutoScroll = function (mouseY) {
-    var me = this;
-    var content = this.content;
-    var top = util.getAbsoluteTop(content);
-    var height = content.clientHeight;
-    var bottom = top + height;
-    var margin = 24;
-    var interval = 50; // ms
-
-    if ((mouseY < top + margin) && content.scrollTop > 0) {
-      this.autoScrollStep = ((top + margin) - mouseY) / 3;
-    }
-    else if (mouseY > bottom - margin &&
-        height + content.scrollTop < content.scrollHeight) {
-      this.autoScrollStep = ((bottom - margin) - mouseY) / 3;
-    }
-    else {
-      this.autoScrollStep = undefined;
-    }
-
-    if (this.autoScrollStep) {
-      if (!this.autoScrollTimer) {
-        this.autoScrollTimer = setInterval(function () {
-          if (me.autoScrollStep) {
-            content.scrollTop -= me.autoScrollStep;
-          }
-          else {
-            me.stopAutoScroll();
-          }
-        }, interval);
-      }
-    }
-    else {
-      this.stopAutoScroll();
-    }
-  };
-
-  /**
-   * Stop auto scrolling. Only applicable when scrolling
-   */
-  treemode.stopAutoScroll = function () {
-    if (this.autoScrollTimer) {
-      clearTimeout(this.autoScrollTimer);
-      delete this.autoScrollTimer;
-    }
-    if (this.autoScrollStep) {
-      delete this.autoScrollStep;
-    }
-  };
-
-
-  /**
-   * Set the focus to an element in the editor, set text selection, and
-   * set scroll position.
-   * @param {Object} selection  An object containing fields:
-   *                            {Element | undefined} dom     The dom element
-   *                                                          which has focus
-   *                            {Range | TextRange} range     A text selection
-   *                            {Number} scrollTop            Scroll position
-   */
-  treemode.setSelection = function (selection) {
-    if (!selection) {
-      return;
-    }
-
-    if ('scrollTop' in selection && this.content) {
-      // TODO: animated scroll
-      this.content.scrollTop = selection.scrollTop;
-    }
-    if (selection.range) {
-      util.setSelectionOffset(selection.range);
-    }
-    if (selection.dom) {
-      selection.dom.focus();
-    }
-  };
-
-  /**
-   * Get the current focus
-   * @return {Object} selection An object containing fields:
-   *                            {Element | undefined} dom     The dom element
-   *                                                          which has focus
-   *                            {Range | TextRange} range     A text selection
-   *                            {Number} scrollTop            Scroll position
-   */
-  treemode.getSelection = function () {
-    return {
-      dom: domFocus,
-      scrollTop: this.content ? this.content.scrollTop : 0,
-      range: util.getSelectionOffset()
-=======
-  }
-  else {
-    this.content.removeChild(this.table);  // Take the table offline
-
-    // replace the root node
-    var params = {
-      'field': this.options.name,
-      'value': json
->>>>>>> ca857b38
-    };
-    var node = new Node(this, params);
-    this._setRoot(node);
-
-    // expand
-    var recurse = false;
-    this.node.expand(recurse);
-
-    this.content.appendChild(this.table);  // Put the table online again
-  }
-
-  // TODO: maintain history, store last state and previous document
-  if (this.history) {
-    this.history.clear();
-  }
-};
-
-/**
- * Get JSON object from editor
- * @return {Object | undefined} json
- */
-treemode.get = function () {
-  // remove focus from currently edited node
-  if (focusNode) {
-    focusNode.blur();
-  }
-
-  if (this.node) {
-    return this.node.getValue();
-  }
-  else {
-    return undefined;
-  }
-};
-
-/**
- * Get the text contents of the editor
- * @return {String} jsonText
- */
-treemode.getText = function() {
-  return JSON.stringify(this.get());
-};
-
-/**
- * Set the text contents of the editor
- * @param {String} jsonText
- */
-treemode.setText = function(jsonText) {
-  this.set(util.parse(jsonText));
-};
-
-/**
- * Set a field name for the root node.
- * @param {String | undefined} name
- */
-treemode.setName = function (name) {
-  this.options.name = name;
-  if (this.node) {
-    this.node.updateField(this.options.name);
-  }
-};
-
-/**
- * Get the field name for the root node.
- * @return {String | undefined} name
- */
-treemode.getName = function () {
-  return this.options.name;
-};
-
-/**
+      this.node.updateField(this.options.name);
+    }
+  };
+
+  /**
+   * Get the field name for the root node.
+   * @return {String | undefined} name
+   */
+  treemode.getName = function () {
+    return this.options.name;
+  };
+
+  /**
  * Set focus to the editor. Focus will be set to:
  * - the first editable field or value, or else
  * - to the expand button of the root node, or else
@@ -390,231 +206,367 @@
 };
 
 /**
- * Remove the root node from the editor
- */
-treemode.clear = function () {
-  if (this.node) {
-    this.node.collapse();
-    this.tbody.removeChild(this.node.getDom());
-    delete this.node;
-  }
-};
-
-/**
- * Set the root node for the json editor
- * @param {Node} node
- * @private
- */
-treemode._setRoot = function (node) {
-  this.clear();
-
-  this.node = node;
-
-  // append to the dom
-  this.tbody.appendChild(node.getDom());
-};
-
-/**
- * Search text in all nodes
- * The nodes will be expanded when the text is found one of its childs,
- * else it will be collapsed. Searches are case insensitive.
- * @param {String} text
- * @return {Object[]} results  Array with nodes containing the search results
- *                             The result objects contains fields:
- *                             - {Node} node,
- *                             - {String} elem  the dom element name where
- *                                              the result is found ('field' or
- *                                              'value')
- */
-treemode.search = function (text) {
-  var results;
-  if (this.node) {
-    this.content.removeChild(this.table);  // Take the table offline
-    results = this.node.search(text);
-    this.content.appendChild(this.table);  // Put the table online again
-  }
-  else {
-    results = [];
-  }
-
-  return results;
-};
-
-/**
- * Expand all nodes
- */
-treemode.expandAll = function () {
-  if (this.node) {
-    this.content.removeChild(this.table);  // Take the table offline
-    this.node.expand();
-    this.content.appendChild(this.table);  // Put the table online again
-  }
-};
-
-/**
- * Collapse all nodes
- */
-treemode.collapseAll = function () {
-  if (this.node) {
-    this.content.removeChild(this.table);  // Take the table offline
-    this.node.collapse();
-    this.content.appendChild(this.table);  // Put the table online again
-  }
-};
-
-/**
- * The method onChange is called whenever a field or value is changed, created,
- * deleted, duplicated, etc.
- * @param {String} action  Change action. Available values: "editField",
- *                         "editValue", "changeType", "appendNode",
- *                         "removeNode", "duplicateNode", "moveNode", "expand",
- *                         "collapse".
- * @param {Object} params  Object containing parameters describing the change.
- *                         The parameters in params depend on the action (for
- *                         example for "editValue" the Node, old value, and new
- *                         value are provided). params contains all information
- *                         needed to undo or redo the action.
- * @private
- */
-treemode._onAction = function (action, params) {
-  // add an action to the history
-  if (this.history) {
-    this.history.add(action, params);
-  }
-
-  // trigger the onChange callback
-  if (this.options.change) {
-    try {
-      this.options.change();
-    }
-    catch (err) {
-      util.log('Error in change callback: ', err);
-    }
-  }
-};
-
-/**
- * Start autoscrolling when given mouse position is above the top of the
- * editor contents, or below the bottom.
- * @param {Number} mouseY  Absolute mouse position in pixels
- */
-treemode.startAutoScroll = function (mouseY) {
-  var me = this;
-  var content = this.content;
-  var top = util.getAbsoluteTop(content);
-  var height = content.clientHeight;
-  var bottom = top + height;
-  var margin = 24;
-  var interval = 50; // ms
-
-  if ((mouseY < top + margin) && content.scrollTop > 0) {
-    this.autoScrollStep = ((top + margin) - mouseY) / 3;
-  }
-  else if (mouseY > bottom - margin &&
-      height + content.scrollTop < content.scrollHeight) {
-    this.autoScrollStep = ((bottom - margin) - mouseY) / 3;
-  }
-  else {
-    this.autoScrollStep = undefined;
-  }
-
-  if (this.autoScrollStep) {
-    if (!this.autoScrollTimer) {
-      this.autoScrollTimer = setInterval(function () {
-        if (me.autoScrollStep) {
-          content.scrollTop -= me.autoScrollStep;
+   * Remove the root node from the editor
+   */
+  treemode.clear = function () {
+    if (this.node) {
+      this.node.collapse();
+      this.tbody.removeChild(this.node.getDom());
+      delete this.node;
+    }
+  };
+
+  /**
+   * Set the root node for the json editor
+   * @param {Node} node
+   * @private
+   */
+  treemode._setRoot = function (node) {
+    this.clear();
+
+    this.node = node;
+
+    // append to the dom
+    this.tbody.appendChild(node.getDom());
+  };
+
+  /**
+   * Search text in all nodes
+   * The nodes will be expanded when the text is found one of its childs,
+   * else it will be collapsed. Searches are case insensitive.
+   * @param {String} text
+   * @return {Object[]} results  Array with nodes containing the search results
+   *                             The result objects contains fields:
+   *                             - {Node} node,
+   *                             - {String} elem  the dom element name where
+   *                                              the result is found ('field' or
+   *                                              'value')
+   */
+  treemode.search = function (text) {
+    var results;
+    if (this.node) {
+      this.content.removeChild(this.table);  // Take the table offline
+      results = this.node.search(text);
+      this.content.appendChild(this.table);  // Put the table online again
+    }
+    else {
+      results = [];
+    }
+
+    return results;
+  };
+
+  /**
+   * Expand all nodes
+   */
+  treemode.expandAll = function () {
+    if (this.node) {
+      this.content.removeChild(this.table);  // Take the table offline
+      this.node.expand();
+      this.content.appendChild(this.table);  // Put the table online again
+    }
+  };
+
+  /**
+   * Collapse all nodes
+   */
+  treemode.collapseAll = function () {
+    if (this.node) {
+      this.content.removeChild(this.table);  // Take the table offline
+      this.node.collapse();
+      this.content.appendChild(this.table);  // Put the table online again
+    }
+  };
+
+  /**
+   * The method onChange is called whenever a field or value is changed, created,
+   * deleted, duplicated, etc.
+   * @param {String} action  Change action. Available values: "editField",
+   *                         "editValue", "changeType", "appendNode",
+   *                         "removeNode", "duplicateNode", "moveNode", "expand",
+   *                         "collapse".
+   * @param {Object} params  Object containing parameters describing the change.
+   *                         The parameters in params depend on the action (for
+   *                         example for "editValue" the Node, old value, and new
+   *                         value are provided). params contains all information
+   *                         needed to undo or redo the action.
+   * @private
+   */
+  treemode._onAction = function (action, params) {
+    // add an action to the history
+    if (this.history) {
+      this.history.add(action, params);
+    }
+
+    // trigger the onChange callback
+    if (this.options.change) {
+      try {
+        this.options.change(translateChangeToJSONPatch(action, params));
+      }
+      catch (err) {
+        util.log('Error in change callback: ', err);
+      }
+    }
+  };
+
+  /**
+   * Start autoscrolling when given mouse position is above the top of the
+   * editor contents, or below the bottom.
+   * @param {Number} mouseY  Absolute mouse position in pixels
+   */
+  treemode.startAutoScroll = function (mouseY) {
+    var me = this;
+    var content = this.content;
+    var top = util.getAbsoluteTop(content);
+    var height = content.clientHeight;
+    var bottom = top + height;
+    var margin = 24;
+    var interval = 50; // ms
+
+    if ((mouseY < top + margin) && content.scrollTop > 0) {
+      this.autoScrollStep = ((top + margin) - mouseY) / 3;
+    }
+    else if (mouseY > bottom - margin &&
+        height + content.scrollTop < content.scrollHeight) {
+      this.autoScrollStep = ((bottom - margin) - mouseY) / 3;
+    }
+    else {
+      this.autoScrollStep = undefined;
+    }
+
+    if (this.autoScrollStep) {
+      if (!this.autoScrollTimer) {
+        this.autoScrollTimer = setInterval(function () {
+          if (me.autoScrollStep) {
+            content.scrollTop -= me.autoScrollStep;
+          }
+          else {
+            me.stopAutoScroll();
+          }
+        }, interval);
+      }
+    }
+    else {
+      this.stopAutoScroll();
+    }
+  };
+
+  /**
+   * Stop auto scrolling. Only applicable when scrolling
+   */
+  treemode.stopAutoScroll = function () {
+    if (this.autoScrollTimer) {
+      clearTimeout(this.autoScrollTimer);
+      delete this.autoScrollTimer;
+    }
+    if (this.autoScrollStep) {
+      delete this.autoScrollStep;
+    }
+  };
+
+
+  /**
+   * Set the focus to an element in the editor, set text selection, and
+   * set scroll position.
+   * @param {Object} selection  An object containing fields:
+   *                            {Element | undefined} dom     The dom element
+   *                                                          which has focus
+   *                            {Range | TextRange} range     A text selection
+   *                            {Number} scrollTop            Scroll position
+   */
+  treemode.setSelection = function (selection) {
+    if (!selection) {
+      return;
+    }
+
+    if ('scrollTop' in selection && this.content) {
+      // TODO: animated scroll
+      this.content.scrollTop = selection.scrollTop;
+    }
+    if (selection.range) {
+      util.setSelectionOffset(selection.range);
+    }
+    if (selection.dom) {
+      selection.dom.focus();
+    }
+  };
+
+  /**
+   * Get the current focus
+   * @return {Object} selection An object containing fields:
+   *                            {Element | undefined} dom     The dom element
+   *                                                          which has focus
+   *                            {Range | TextRange} range     A text selection
+   *                            {Number} scrollTop            Scroll position
+   */
+  treemode.getSelection = function () {
+    return {
+      dom: domFocus,
+      scrollTop: this.content ? this.content.scrollTop : 0,
+      range: util.getSelectionOffset()
+    };
+  };
+
+  /**
+   * Adjust the scroll position such that given top position is shown at 1/4
+   * of the window height.
+   * @param {Number} top
+   * @param {function(boolean)} [callback]   Callback, executed when animation is
+   *                                         finished. The callback returns true
+   *                                         when animation is finished, or false
+   *                                         when not.
+   */
+  treemode.scrollTo = function (top, callback) {
+    var content = this.content;
+    if (content) {
+      var editor = this;
+      // cancel any running animation
+      if (editor.animateTimeout) {
+        clearTimeout(editor.animateTimeout);
+        delete editor.animateTimeout;
+      }
+      if (editor.animateCallback) {
+        editor.animateCallback(false);
+        delete editor.animateCallback;
+      }
+
+      // calculate final scroll position
+      var height = content.clientHeight;
+      var bottom = content.scrollHeight - height;
+      var finalScrollTop = Math.min(Math.max(top - height / 4, 0), bottom);
+
+      // animate towards the new scroll position
+      var animate = function () {
+        var scrollTop = content.scrollTop;
+        var diff = (finalScrollTop - scrollTop);
+        if (Math.abs(diff) > 3) {
+          content.scrollTop += diff / 3;
+          editor.animateCallback = callback;
+          editor.animateTimeout = setTimeout(animate, 50);
         }
         else {
-          me.stopAutoScroll();
-        }
-      }, interval);
-    }
-  }
-  else {
-    this.stopAutoScroll();
-  }
-};
-
-/**
- * Stop auto scrolling. Only applicable when scrolling
- */
-treemode.stopAutoScroll = function () {
-  if (this.autoScrollTimer) {
-    clearTimeout(this.autoScrollTimer);
-    delete this.autoScrollTimer;
-  }
-  if (this.autoScrollStep) {
-    delete this.autoScrollStep;
-  }
-};
-
-
-/**
- * Set the focus to an element in the editor, set text selection, and
- * set scroll position.
- * @param {Object} selection  An object containing fields:
- *                            {Element | undefined} dom     The dom element
- *                                                          which has focus
- *                            {Range | TextRange} range     A text selection
- *                            {Number} scrollTop            Scroll position
- */
-treemode.setSelection = function (selection) {
-  if (!selection) {
-    return;
-  }
-
-  if ('scrollTop' in selection && this.content) {
-    // TODO: animated scroll
-    this.content.scrollTop = selection.scrollTop;
-  }
-  if (selection.range) {
-    util.setSelectionOffset(selection.range);
-  }
-  if (selection.dom) {
-    selection.dom.focus();
-  }
-};
-
-/**
- * Get the current focus
- * @return {Object} selection An object containing fields:
- *                            {Element | undefined} dom     The dom element
- *                                                          which has focus
- *                            {Range | TextRange} range     A text selection
- *                            {Number} scrollTop            Scroll position
- */
-treemode.getSelection = function () {
-  return {
-    dom: domFocus,
-    scrollTop: this.content ? this.content.scrollTop : 0,
-    range: util.getSelectionOffset()
-  };
-};
-
-/**
- * Adjust the scroll position such that given top position is shown at 1/4
- * of the window height.
- * @param {Number} top
- * @param {function(boolean)} [callback]   Callback, executed when animation is
- *                                         finished. The callback returns true
- *                                         when animation is finished, or false
- *                                         when not.
- */
-treemode.scrollTo = function (top, callback) {
-  var content = this.content;
-  if (content) {
+          // finished
+          if (callback) {
+            callback(true);
+          }
+          content.scrollTop = finalScrollTop;
+          delete editor.animateTimeout;
+          delete editor.animateCallback;
+        }
+      };
+      animate();
+    }
+    else {
+      if (callback) {
+        callback(false);
+      }
+    }
+  };
+
+  /**
+   * Create main frame
+   * @private
+   */
+  treemode._createFrame = function () {
+    // create the frame
+    this.frame = document.createElement('div');
+    this.frame.className = 'jsoneditor';
+    this.container.appendChild(this.frame);
+
+    // create one global event listener to handle all events from all nodes
     var editor = this;
-    // cancel any running animation
-    if (editor.animateTimeout) {
-      clearTimeout(editor.animateTimeout);
-      delete editor.animateTimeout;
-    }
-    if (editor.animateCallback) {
-      editor.animateCallback(false);
-      delete editor.animateCallback;
-    }
-
-<<<<<<< HEAD
+    function onEvent(event) {
+      editor._onEvent(event);
+    }
+    this.frame.onclick = function (event) {
+      var target = event.target;// || event.srcElement;
+
+      onEvent(event);
+
+      // prevent default submit action of buttons when editor is located
+      // inside a form
+      if (target.nodeName == 'BUTTON') {
+        event.preventDefault();
+      }
+    };
+    this.frame.oninput = onEvent;
+    this.frame.onchange = onEvent;
+    this.frame.onkeydown = onEvent;
+    this.frame.onkeyup = onEvent;
+    this.frame.oncut = onEvent;
+    this.frame.onpaste = onEvent;
+    this.frame.onmousedown = onEvent;
+    this.frame.onmouseup = onEvent;
+    this.frame.onmouseover = onEvent;
+    this.frame.onmouseout = onEvent;
+    // Note: focus and blur events do not propagate, therefore they defined
+    // using an eventListener with useCapture=true
+    // see http://www.quirksmode.org/blog/archives/2008/04/delegating_the.html
+    util.addEventListener(this.frame, 'focus', onEvent, true);
+    util.addEventListener(this.frame, 'blur', onEvent, true);
+    this.frame.onfocusin = onEvent;  // for IE
+    this.frame.onfocusout = onEvent; // for IE
+
+    // create menu
+    this.menu = document.createElement('div');
+    this.menu.className = 'menu';
+    this.frame.appendChild(this.menu);
+
+    // create expand all button
+    var expandAll = document.createElement('button');
+    expandAll.className = 'expand-all';
+    expandAll.title = 'Expand all fields';
+    expandAll.onclick = function () {
+      editor.expandAll();
+    };
+    this.menu.appendChild(expandAll);
+
+    // create expand all button
+    var collapseAll = document.createElement('button');
+    collapseAll.title = 'Collapse all fields';
+    collapseAll.className = 'collapse-all';
+    collapseAll.onclick = function () {
+      editor.collapseAll();
+    };
+    this.menu.appendChild(collapseAll);
+
+    // create undo/redo buttons
+    if (this.history) {
+      // create undo button
+      var undo = document.createElement('button');
+      undo.className = 'undo separator';
+      undo.title = 'Undo last action (Ctrl+Z)';
+      undo.onclick = function () {
+        editor._onUndo();
+      };
+      this.menu.appendChild(undo);
+      this.dom.undo = undo;
+
+      // create redo button
+      var redo = document.createElement('button');
+      redo.className = 'redo';
+      redo.title = 'Redo (Ctrl+Shift+Z)';
+      redo.onclick = function () {
+        editor._onRedo();
+      };
+      this.menu.appendChild(redo);
+      this.dom.redo = redo;
+
+      // register handler for onchange of history
+      this.history.onChange = function () {
+        undo.disabled = !editor.history.canUndo();
+        redo.disabled = !editor.history.canRedo();
+      };
+      this.history.onChange();
+    }
+
+    // create mode box
+    if (this.options && this.options.modes && this.options.modes.length) {
+      var modeBox = modeswitcher.create(this, this.options.modes, this.options.mode);
+      this.menu.appendChild(modeBox);
+      this.dom.modeBox = modeBox;
+    }
+
     // create search box
     if (this.options.search) {
       this.searchBox = new SearchBox(this, this.menu);
@@ -651,289 +603,119 @@
         this.options.change(
           translateChangeToJSONPatch(historyEntry.action, historyEntry.params)
         );
-=======
-    // calculate final scroll position
-    var height = content.clientHeight;
-    var bottom = content.scrollHeight - height;
-    var finalScrollTop = Math.min(Math.max(top - height / 4, 0), bottom);
-
-    // animate towards the new scroll position
-    var animate = function () {
-      var scrollTop = content.scrollTop;
-      var diff = (finalScrollTop - scrollTop);
-      if (Math.abs(diff) > 3) {
-        content.scrollTop += diff / 3;
-        editor.animateCallback = callback;
-        editor.animateTimeout = setTimeout(animate, 50);
-      }
-      else {
-        // finished
-        if (callback) {
-          callback(true);
-        }
-        content.scrollTop = finalScrollTop;
-        delete editor.animateTimeout;
-        delete editor.animateCallback;
->>>>>>> ca857b38
-      }
-    };
-    animate();
-  }
-  else {
-    if (callback) {
-      callback(false);
-    }
-  }
-};
-
-/**
- * Create main frame
- * @private
- */
-treemode._createFrame = function () {
-  // create the frame
-  this.frame = document.createElement('div');
-  this.frame.className = 'jsoneditor';
-  this.container.appendChild(this.frame);
-
-  // create one global event listener to handle all events from all nodes
-  var editor = this;
-  function onEvent(event) {
-    editor._onEvent(event);
-  }
-  this.frame.onclick = function (event) {
-    var target = event.target;// || event.srcElement;
-
-    onEvent(event);
-
-    // prevent default submit action of buttons when editor is located
-    // inside a form
-    if (target.nodeName == 'BUTTON') {
+      }
+    }
+  };
+
+  /**
+   * Event handler
+   * @param event
+   * @private
+   */
+  treemode._onEvent = function (event) {
+    var target = event.target;
+
+    if (event.type == 'keydown') {
+      this._onKeyDown(event);
+    }
+
+    if (event.type == 'focus') {
+      domFocus = target;
+    }
+
+    var node = Node.getNodeFromTarget(target);
+    if (node) {
+      node.onEvent(event);
+    }
+  };
+
+  /**
+   * Event handler for keydown. Handles shortcut keys
+   * @param {Event} event
+   * @private
+   */
+  treemode._onKeyDown = function (event) {
+    var keynum = event.which || event.keyCode;
+    var ctrlKey = event.ctrlKey;
+    var shiftKey = event.shiftKey;
+    var handled = false;
+
+    if (keynum == 9) { // Tab or Shift+Tab
+      setTimeout(function () {
+        // select all text when moving focus to an editable div
+        util.selectContentEditable(domFocus);
+      }, 0);
+    }
+
+    if (this.searchBox) {
+      if (ctrlKey && keynum == 70) { // Ctrl+F
+        this.searchBox.dom.search.focus();
+        this.searchBox.dom.search.select();
+        handled = true;
+      }
+      else if (keynum == 114 || (ctrlKey && keynum == 71)) { // F3 or Ctrl+G
+        var focus = true;
+        if (!shiftKey) {
+          // select next search result (F3 or Ctrl+G)
+          this.searchBox.next(focus);
+        }
+        else {
+          // select previous search result (Shift+F3 or Ctrl+Shift+G)
+          this.searchBox.previous(focus);
+        }
+
+        handled = true;
+      }
+    }
+
+    if (this.history) {
+      if (ctrlKey && !shiftKey && keynum == 90) { // Ctrl+Z
+        // undo
+        this._onUndo();
+        handled = true;
+      }
+      else if (ctrlKey && shiftKey && keynum == 90) { // Ctrl+Shift+Z
+        // redo
+        this._onRedo();
+        handled = true;
+      }
+    }
+
+    if (handled) {
       event.preventDefault();
-    }
-  };
-  this.frame.oninput = onEvent;
-  this.frame.onchange = onEvent;
-  this.frame.onkeydown = onEvent;
-  this.frame.onkeyup = onEvent;
-  this.frame.oncut = onEvent;
-  this.frame.onpaste = onEvent;
-  this.frame.onmousedown = onEvent;
-  this.frame.onmouseup = onEvent;
-  this.frame.onmouseover = onEvent;
-  this.frame.onmouseout = onEvent;
-  // Note: focus and blur events do not propagate, therefore they defined
-  // using an eventListener with useCapture=true
-  // see http://www.quirksmode.org/blog/archives/2008/04/delegating_the.html
-  util.addEventListener(this.frame, 'focus', onEvent, true);
-  util.addEventListener(this.frame, 'blur', onEvent, true);
-  this.frame.onfocusin = onEvent;  // for IE
-  this.frame.onfocusout = onEvent; // for IE
-
-  // create menu
-  this.menu = document.createElement('div');
-  this.menu.className = 'menu';
-  this.frame.appendChild(this.menu);
-
-  // create expand all button
-  var expandAll = document.createElement('button');
-  expandAll.className = 'expand-all';
-  expandAll.title = 'Expand all fields';
-  expandAll.onclick = function () {
-    editor.expandAll();
-  };
-  this.menu.appendChild(expandAll);
-
-  // create expand all button
-  var collapseAll = document.createElement('button');
-  collapseAll.title = 'Collapse all fields';
-  collapseAll.className = 'collapse-all';
-  collapseAll.onclick = function () {
-    editor.collapseAll();
-  };
-  this.menu.appendChild(collapseAll);
-
-  // create undo/redo buttons
-  if (this.history) {
-    // create undo button
-    var undo = document.createElement('button');
-    undo.className = 'undo separator';
-    undo.title = 'Undo last action (Ctrl+Z)';
-    undo.onclick = function () {
-      editor._onUndo();
-    };
-    this.menu.appendChild(undo);
-    this.dom.undo = undo;
-
-    // create redo button
-    var redo = document.createElement('button');
-    redo.className = 'redo';
-    redo.title = 'Redo (Ctrl+Shift+Z)';
-    redo.onclick = function () {
-      editor._onRedo();
-    };
-    this.menu.appendChild(redo);
-    this.dom.redo = redo;
-
-    // register handler for onchange of history
-    this.history.onChange = function () {
-      undo.disabled = !editor.history.canUndo();
-      redo.disabled = !editor.history.canRedo();
-    };
-    this.history.onChange();
-  }
-
-  // create mode box
-  if (this.options && this.options.modes && this.options.modes.length) {
-    var modeBox = modeswitcher.create(this, this.options.modes, this.options.mode);
-    this.menu.appendChild(modeBox);
-    this.dom.modeBox = modeBox;
-  }
-
-  // create search box
-  if (this.options.search) {
-    this.searchBox = new SearchBox(this, this.menu);
-  }
-};
-
-/**
- * Perform an undo action
- * @private
- */
-treemode._onUndo = function () {
-  if (this.history) {
-    // undo last action
-    this.history.undo();
-
-    // trigger change callback
-    if (this.options.change) {
-      this.options.change();
-    }
-  }
-};
-
-/**
- * Perform a redo action
- * @private
- */
-treemode._onRedo = function () {
-  if (this.history) {
-    // redo last action
-    this.history.redo();
-
-    // trigger change callback
-    if (this.options.change) {
-      this.options.change();
-    }
-  }
-};
-
-/**
- * Event handler
- * @param event
- * @private
- */
-treemode._onEvent = function (event) {
-  var target = event.target;
-
-  if (event.type == 'keydown') {
-    this._onKeyDown(event);
-  }
-
-  if (event.type == 'focus') {
-    domFocus = target;
-  }
-
-  var node = Node.getNodeFromTarget(target);
-  if (node) {
-    node.onEvent(event);
-  }
-};
-
-/**
- * Event handler for keydown. Handles shortcut keys
- * @param {Event} event
- * @private
- */
-treemode._onKeyDown = function (event) {
-  var keynum = event.which || event.keyCode;
-  var ctrlKey = event.ctrlKey;
-  var shiftKey = event.shiftKey;
-  var handled = false;
-
-  if (keynum == 9) { // Tab or Shift+Tab
-    setTimeout(function () {
-      // select all text when moving focus to an editable div
-      util.selectContentEditable(domFocus);
-    }, 0);
-  }
-
-  if (this.searchBox) {
-    if (ctrlKey && keynum == 70) { // Ctrl+F
-      this.searchBox.dom.search.focus();
-      this.searchBox.dom.search.select();
-      handled = true;
-    }
-    else if (keynum == 114 || (ctrlKey && keynum == 71)) { // F3 or Ctrl+G
-      var focus = true;
-      if (!shiftKey) {
-        // select next search result (F3 or Ctrl+G)
-        this.searchBox.next(focus);
-      }
-      else {
-        // select previous search result (Shift+F3 or Ctrl+Shift+G)
-        this.searchBox.previous(focus);
-      }
-
-      handled = true;
-    }
-  }
-
-  if (this.history) {
-    if (ctrlKey && !shiftKey && keynum == 90) { // Ctrl+Z
-      // undo
-      this._onUndo();
-      handled = true;
-    }
-    else if (ctrlKey && shiftKey && keynum == 90) { // Ctrl+Shift+Z
-      // redo
-      this._onRedo();
-      handled = true;
-    }
-  }
-
-  if (handled) {
-    event.preventDefault();
-    event.stopPropagation();
-  }
-};
-
-/**
- * Create main table
- * @private
- */
-treemode._createTable = function () {
-  var contentOuter = document.createElement('div');
-  contentOuter.className = 'outer';
-  this.contentOuter = contentOuter;
-
-  this.content = document.createElement('div');
-  this.content.className = 'tree';
-  contentOuter.appendChild(this.content);
-
-  this.table = document.createElement('table');
-  this.table.className = 'tree';
-  this.content.appendChild(this.table);
-
-  // create colgroup where the first two columns don't have a fixed
-  // width, and the edit columns do have a fixed width
-  var col;
-  this.colgroupContent = document.createElement('colgroup');
-  if (this.options.mode === 'tree') {
+      event.stopPropagation();
+    }
+  };
+
+  /**
+   * Create main table
+   * @private
+   */
+  treemode._createTable = function () {
+    var contentOuter = document.createElement('div');
+    contentOuter.className = 'outer';
+    this.contentOuter = contentOuter;
+
+    this.content = document.createElement('div');
+    this.content.className = 'tree';
+    contentOuter.appendChild(this.content);
+
+    this.table = document.createElement('table');
+    this.table.className = 'tree';
+    this.content.appendChild(this.table);
+
+    // create colgroup where the first two columns don't have a fixed
+    // width, and the edit columns do have a fixed width
+    var col;
+    this.colgroupContent = document.createElement('colgroup');
+    if (this.options.mode === 'tree') {
+      col = document.createElement('col');
+      col.width = "24px";
+      this.colgroupContent.appendChild(col);
+    }
     col = document.createElement('col');
     col.width = "24px";
     this.colgroupContent.appendChild(col);
-<<<<<<< HEAD
     col = document.createElement('col');
     this.colgroupContent.appendChild(col);
     this.table.appendChild(this.colgroupContent);
@@ -1043,7 +825,7 @@
     return patch;
   }
   // define modes
-  return [
+module.exports = [
     {
       mode: 'tree',
       mixin: treemode,
@@ -1059,39 +841,4 @@
       mixin: treemode,
       data: 'json'
     }
-  ];
-});
-=======
-  }
-  col = document.createElement('col');
-  col.width = "24px";
-  this.colgroupContent.appendChild(col);
-  col = document.createElement('col');
-  this.colgroupContent.appendChild(col);
-  this.table.appendChild(this.colgroupContent);
-
-  this.tbody = document.createElement('tbody');
-  this.table.appendChild(this.tbody);
-
-  this.frame.appendChild(contentOuter);
-};
-
-// define modes
-module.exports = [
-  {
-    mode: 'tree',
-    mixin: treemode,
-    data: 'json'
-  },
-  {
-    mode: 'view',
-    mixin: treemode,
-    data: 'json'
-  },
-  {
-    mode: 'form',
-    mixin: treemode,
-    data: 'json'
-  }
-];
->>>>>>> ca857b38
+];