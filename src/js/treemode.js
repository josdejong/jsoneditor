--- conflicted
+++ resolved
@@ -137,14 +137,12 @@
   // create a debounced validate function
   this._debouncedValidate = util.debounce(this.validate.bind(this), this.DEBOUNCE_INTERVAL);
 
-<<<<<<< HEAD
   if (options.onSelectionChange) {
     this.onSelectionChange(options.onSelectionChange);
   }
-=======
+  
   setLanguages(this.options.languages);
   setLanguage(this.options.language)
->>>>>>> fed49688
 };
 
 /**
