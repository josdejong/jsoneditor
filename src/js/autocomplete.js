'use strict'

// Helper functions for handling both string and object option formats
const getOptionText = (option) => {
  if (option == null) return ''
  return typeof option === 'string' ? option : (option.text || '')
}

const getOptionValue = (option) => {
  if (option == null) return ''
  return typeof option === 'string' ? option : (option.value || option.text || '')
}

const isObject = (value) => {
  return value !== null && typeof value === 'object'
}

const normalizeCase = (text = '', config) => {
  return config.caseSensitive ? text : text.toLowerCase()
}

const ensureStringOption = (option) => {
  // Keep objects as-is, but convert primitives to strings to prevent breaking changes
  return isObject(option) ? option : String(option)
}

const getHighlightedTextParts = (token, row, config) => {
  const rowText = getOptionText(row)
  const rowValue = getOptionValue(row)
  const tokenLower = normalizeCase(token, config)
  const rowTextLower = normalizeCase(rowText, config)
  const rowValueLower = normalizeCase(rowValue, config)

  // Find the best match position for highlighting
  let matchIndex = -1
  const matchLength = token.length
  let displayText = rowText

  // Prefer text matches over value matches for display
  if (rowTextLower.indexOf(tokenLower) > -1) {
    matchIndex = rowTextLower.indexOf(tokenLower)
    displayText = rowText
  } else if (rowValueLower.indexOf(tokenLower) > -1) {
    matchIndex = rowValueLower.indexOf(tokenLower)
    displayText = rowText
  }

  if (matchIndex > -1) {
    return {
      beforeText: displayText.substring(0, matchIndex),
      matchText: displayText.substring(matchIndex, matchIndex + matchLength),
      afterText: displayText.substring(matchIndex + matchLength),
      displayText
    }
  } else {
    // No match found, return the display text as-is
    return {
      beforeText: '',
      matchText: '',
      afterText: displayText,
      displayText
    }
  }
}

// Helper function to reduce duplication in filter functions
const matchesFilter = (token, match, config, matchFunction) => {
  const normalizedToken = normalizeCase(token, config)

  if (isObject(match)) {
    // Check both text and value properties for object matches
    const matchText = getOptionText(match)
    const matchValue = getOptionValue(match)
    const normalizedText = normalizeCase(matchText, config)
    const normalizedValue = normalizeCase(matchValue, config)

    return matchFunction(normalizedText, normalizedToken) ||
           matchFunction(normalizedValue, normalizedToken)
  } else {
    // Handle simple string matches
    const normalizedMatch = normalizeCase(String(match), config)
    return matchFunction(normalizedMatch, normalizedToken)
  }
}

const defaultFilterFunction = {
  start: function (token, match, config) {
    return matchesFilter(token, match, config, (normalizedText, normalizedToken) =>
      normalizedText.indexOf(normalizedToken) === 0
    )
  },
  contain: function (token, match, config) {
    return matchesFilter(token, match, config, (normalizedText, normalizedToken) =>
      normalizedText.indexOf(normalizedToken) > -1
    )
  }
}

export function autocomplete (config) {
  config = config || {}
  config.filter = config.filter || 'start'
  config.trigger = config.trigger || 'keydown'
  config.confirmKeys = config.confirmKeys || [39, 35, 9] // right, end, tab
  config.caseSensitive = config.caseSensitive || false // autocomplete case sensitive

  let fontSize = ''
  let fontFamily = ''

  const wrapper = document.createElement('div')
  wrapper.style.position = 'relative'
  wrapper.style.outline = '0'
  wrapper.style.border = '0'
  wrapper.style.margin = '0'
  wrapper.style.padding = '0'

  const dropDown = document.createElement('div')
  dropDown.className = 'autocomplete dropdown'
  dropDown.style.position = 'absolute'
  dropDown.style.visibility = 'hidden'

  let spacer
  let leftSide // <-- it will contain the leftSide part of the textfield (the bit that was already autocompleted)
  const createDropDownController = (elem, rs) => {
    let rows = []
    let ix = 0
    let oldIndex = -1

    // TODO: move this styling in JS to SCSS
    const onMouseOver = function () { this.style.backgroundColor = '#ddd' }
    const onMouseOut = function () { this.style.backgroundColor = '' }
    const onMouseDown = function () { p.hide(); p.onmouseselection(this.__hint, p.rs) }

    const p = {
      rs,
      hide: function () {
        elem.style.visibility = 'hidden'
        // rs.hideDropDown();
      },
      refresh: function (token, array) {
        elem.style.visibility = 'hidden'
        ix = 0
        elem.textContent = ''
        const vph = (window.innerHeight || document.documentElement.clientHeight)
        const rect = elem.parentNode.getBoundingClientRect()
        const distanceToTop = rect.top - 6 // heuristic give 6px
        const distanceToBottom = vph - rect.bottom - 6 // distance from the browser border.

        rows = []
        const filterFn = typeof config.filter === 'function' ? config.filter : defaultFilterFunction[config.filter]

        const filtered = !filterFn ? [] : array.filter(match => filterFn(token, match, config))

        rows = filtered.map(row => {
          const divRow = document.createElement('div')
          divRow.className = 'item'
          // divRow.style.color = config.color;
          divRow.onmouseover = onMouseOver
          divRow.onmouseout = onMouseOut
          divRow.onmousedown = onMouseDown
          divRow.__hint = row
          divRow.textContent = ''

          const { beforeText, matchText, afterText } = getHighlightedTextParts(token, row, config)

          // Add text before match (if any)
          if (beforeText) {
            divRow.appendChild(document.createTextNode(beforeText))
          }

          // Add highlighted match (if any)
          if (matchText) {
            const b = document.createElement('b')
            b.appendChild(document.createTextNode(matchText))
            divRow.appendChild(b)
          }

          // Add text after match
          if (afterText) {
            divRow.appendChild(document.createTextNode(afterText))
          }
          elem.appendChild(divRow)
          return divRow
        })

        if (rows.length === 0) {
          return // nothing to show.
        }

        const firstRowValue = getOptionValue(rows[0].__hint)
<<<<<<< HEAD
        const hasOptionText = isObject(rows[0].__hint) && 'text' in rows[0].__hint
        if (rows.length === 1 && normalizeCase(token, config) === normalizeCase(firstRowValue, config) && !hasOptionText) {
          return // do not show the dropDown if it has only one element which matches what we have just displayed and has no option.text property.
=======
        if (rows.length === 1 && normalizeCase(token, config) === normalizeCase(firstRowValue, config)) {
          return // do not show the dropDown if it has only one element which matches what we have just displayed.
>>>>>>> 8ff4cd90
        }
        p.highlight(0)

        if (distanceToTop > distanceToBottom * 3) { // Heuristic (only when the distance to the to top is 4 times more than distance to the bottom
          elem.style.maxHeight = distanceToTop + 'px' // we display the dropDown on the top of the input text
          elem.style.top = ''
          elem.style.bottom = '100%'
        } else {
          elem.style.top = '100%'
          elem.style.bottom = ''
          elem.style.maxHeight = distanceToBottom + 'px'
        }
        elem.style.visibility = 'visible'
      },
      highlight: function (index) {
        if (oldIndex !== -1 && rows[oldIndex]) {
          rows[oldIndex].className = 'item'
        }
        rows[index].className = 'item hover'
        oldIndex = index
      },
      move: function (step) { // moves the selection either up or down (unless it's not possible) step is either +1 or -1.
        if (elem.style.visibility === 'hidden') return '' // nothing to move if there is no dropDown. (this happens if the user hits escape and then down or up)
        if (ix + step === -1 || ix + step === rows.length) return rows[ix].__hint // NO CIRCULAR SCROLLING.
        ix += step
        p.highlight(ix)
        return rows[ix].__hint// txtShadow.value = uRows[uIndex].__hint ;
      },
      onmouseselection: function () { } // it will be overwritten.
    }
    return p
  }

  function setEndOfContenteditable (contentEditableElement) {
    let range, selection
    if (document.createRange) {
      // Firefox, Chrome, Opera, Safari, IE 9+
      range = document.createRange()// Create a range (a range is a like the selection but invisible)
      range.selectNodeContents(contentEditableElement)// Select the entire contents of the element with the range
      range.collapse(false)// collapse the range to the end point. false means collapse to end rather than the start
      selection = window.getSelection()// get the selection object (allows you to change selection)
      selection.removeAllRanges()// remove any selections already made
      selection.addRange(range)// make the range you have just created the visible selection
    } else if (document.selection) {
      // IE 8 and lower
      range = document.body.createTextRange()// Create a range (a range is a like the selection but invisible)
      range.moveToElementText(contentEditableElement)// Select the entire contents of the element with the range
      range.collapse(false)// collapse the range to the end point. false means collapse to end rather than the start
      range.select()// Select the range (make it the visible selection
    }
  }

  function calculateWidthForText (text) {
    if (spacer === undefined) { // on first call only.
      spacer = document.createElement('span')
      spacer.style.visibility = 'hidden'
      spacer.style.position = 'fixed'
      spacer.style.outline = '0'
      spacer.style.margin = '0'
      spacer.style.padding = '0'
      spacer.style.border = '0'
      spacer.style.left = '0'
      spacer.style.whiteSpace = 'pre'
      spacer.style.fontSize = fontSize
      spacer.style.fontFamily = fontFamily
      spacer.style.fontWeight = 'normal'
      document.body.appendChild(spacer)
    }

    spacer.textContent = text
    return spacer.getBoundingClientRect().right
  }

  const rs = {
    onArrowDown: function () { }, // defaults to no action.
    onArrowUp: function () { }, // defaults to no action.
    onEnter: function () { }, // defaults to no action.
    onTab: function () { }, // defaults to no action.
    startFrom: 0,
    options: [],
    element: null,
    elementHint: null,
    elementStyle: null,
    wrapper, // Only to allow  easy access to the HTML elements to the final user (possibly for minor customizations)
    show: function (element, startPos, options) {
      this.startFrom = startPos
      this.wrapper.remove()
      if (this.elementHint) {
        this.elementHint.remove()
        this.elementHint = null
      }

      if (fontSize === '') {
        fontSize = window.getComputedStyle(element).getPropertyValue('font-size')
      }
      if (fontFamily === '') {
        fontFamily = window.getComputedStyle(element).getPropertyValue('font-family')
      }

      dropDown.style.marginLeft = '0'
      dropDown.style.marginTop = element.getBoundingClientRect().height + 'px'
      this.options = options.map(ensureStringOption)

      if (this.element !== element) {
        this.element = element
        this.elementStyle = {
          zIndex: this.element.style.zIndex,
          position: this.element.style.position,
          backgroundColor: this.element.style.backgroundColor,
          borderColor: this.element.style.borderColor
        }
      }

      this.element.style.zIndex = 3
      this.element.style.position = 'relative'
      this.element.style.backgroundColor = 'transparent'
      this.element.style.borderColor = 'transparent'

      this.elementHint = element.cloneNode()
      this.elementHint.className = 'autocomplete hint'
      this.elementHint.style.zIndex = 2
      this.elementHint.style.position = 'absolute'
      this.elementHint.onfocus = () => { this.element.focus() }

      if (this.element.addEventListener) {
        this.element.removeEventListener('keydown', keyDownHandler)
        this.element.addEventListener('keydown', keyDownHandler, false)
        this.element.removeEventListener('blur', onBlurHandler)
        this.element.addEventListener('blur', onBlurHandler, false)
      }

      wrapper.appendChild(this.elementHint)
      wrapper.appendChild(dropDown)
      element.parentElement.appendChild(wrapper)

      this.repaint(element)
    },
    setText: function (text) {
      this.element.innerText = text
    },
    getText: function () {
      return this.element.innerText
    },
    hideDropDown: function () {
      this.wrapper.remove()
      if (this.elementHint) {
        this.elementHint.remove()
        this.elementHint = null
        dropDownController.hide()
        this.element.style.zIndex = this.elementStyle.zIndex
        this.element.style.position = this.elementStyle.position
        this.element.style.backgroundColor = this.elementStyle.backgroundColor
        this.element.style.borderColor = this.elementStyle.borderColor
      }
    },
    repaint: function (element) {
      let text = element.innerText
      text = text.replace('\n', '')

      const optionsLength = this.options.length

      // breaking text in leftSide and token.

      const token = text.substring(this.startFrom)
      leftSide = text.substring(0, this.startFrom)

      // Use the same filter logic as the dropdown for consistency
      const filterFn = typeof config.filter === 'function' ? config.filter : defaultFilterFunction[config.filter]

      for (let i = 0; i < optionsLength; i++) {
        const opt = this.options[i]

        if (filterFn && filterFn(token, opt, config)) {
          const optText = getOptionText(opt)
          const optValue = getOptionValue(opt)

          // For hints, prioritize matches that start with the token for better UX
          let hintText = ''
          const normalizedToken = normalizeCase(token, config)
          const normalizedOptText = normalizeCase(optText, config)
          const normalizedOptValue = normalizeCase(optValue, config)

          if (normalizedOptText.indexOf(normalizedToken) === 0) {
            // Text starts with token - show completion
            hintText = leftSide + token + optText.substring(token.length)
          } else if (normalizedOptValue.indexOf(normalizedToken) === 0) {
            // Value starts with token - show completion
            hintText = leftSide + token + optValue.substring(token.length)
          } else {
            // Contains match but doesn't start with token - just show the token
            hintText = leftSide + token
          }

          this.elementHint.innerText = hintText
          this.elementHint.realInnerText = leftSide + optValue
          break
        }
      }
      // moving the dropDown and refreshing it.
      dropDown.style.left = calculateWidthForText(leftSide) + 'px'
      dropDownController.refresh(token, this.options)
      this.elementHint.style.width = calculateWidthForText(this.elementHint.innerText) + 10 + 'px'
      const wasDropDownHidden = (dropDown.style.visibility === 'hidden')
      if (!wasDropDownHidden) { this.elementHint.style.width = calculateWidthForText(this.elementHint.innerText) + dropDown.clientWidth + 'px' }
    }
  }

  const dropDownController = createDropDownController(dropDown, rs)

  const keyDownHandler = function (e) {
    // console.log("Keydown:" + e.keyCode);
    e = e || window.event
    const keyCode = e.keyCode

    if (this.elementHint == null) return

    if (keyCode === 33) { return } // page up (do nothing)
    if (keyCode === 34) { return } // page down (do nothing);

    if (keyCode === 27) { // escape
      rs.hideDropDown()
      rs.element.focus()
      e.preventDefault()
      e.stopPropagation()
      return
    }

    let text = this.element.innerText
    text = text.replace('\n', '')

    if (config.confirmKeys.indexOf(keyCode) >= 0) { //  (autocomplete triggered)
      if (keyCode === 9) {
        if (this.elementHint.innerText.length === 0) {
          rs.onTab()
        }
      }
      if (this.elementHint.innerText.length > 0) { // if there is a hint
        if (this.element.innerText !== this.elementHint.realInnerText) {
          this.element.innerText = this.elementHint.realInnerText
          rs.hideDropDown()
          setEndOfContenteditable(this.element)
          if (keyCode === 9) {
            rs.element.focus()
            e.preventDefault()
            e.stopPropagation()
          }
        }
      }
      return
    }

    if (keyCode === 13) { // enter  (autocomplete triggered)
      if (this.elementHint.innerText.length === 0) { // if there is a hint
        rs.onEnter()
      } else {
        const wasDropDownHidden = (dropDown.style.visibility === 'hidden')
        dropDownController.hide()

        if (wasDropDownHidden) {
          rs.hideDropDown()
          rs.element.focus()
          rs.onEnter()
          return
        }

        this.element.innerText = this.elementHint.realInnerText
        rs.hideDropDown()
        setEndOfContenteditable(this.element)
        e.preventDefault()
        e.stopPropagation()
      }
      return
    }

    if (keyCode === 40) { // down
      const token = text.substring(this.startFrom)
      const m = dropDownController.move(+1)
      if (m === '') { rs.onArrowDown() }
      this.elementHint.innerText = leftSide + token + getOptionText(m).substring(token.length)
      this.elementHint.realInnerText = leftSide + getOptionValue(m)
      e.preventDefault()
      e.stopPropagation()
      return
    }

    if (keyCode === 38) { // up
      const token = text.substring(this.startFrom)
      const m = dropDownController.move(-1)
      if (m === '') { rs.onArrowUp() }
      this.elementHint.innerText = leftSide + token + getOptionText(m).substring(token.length)
      this.elementHint.realInnerText = leftSide + getOptionValue(m)
      e.preventDefault()
      e.stopPropagation()
    }
  }.bind(rs)

  const onBlurHandler = e => {
    rs.hideDropDown()
    // console.log("Lost focus.");
  }

  dropDownController.onmouseselection = (option, rs) => {
    const optionValue = getOptionValue(option)
    rs.element.innerText = rs.elementHint.innerText = leftSide + optionValue
    rs.hideDropDown()
    window.setTimeout(() => {
      rs.element.focus()
      setEndOfContenteditable(rs.element)
    }, 1)
  }

  return rs
}<|MERGE_RESOLUTION|>--- conflicted
+++ resolved
@@ -187,14 +187,9 @@
         }
 
         const firstRowValue = getOptionValue(rows[0].__hint)
-<<<<<<< HEAD
         const hasOptionText = isObject(rows[0].__hint) && 'text' in rows[0].__hint
         if (rows.length === 1 && normalizeCase(token, config) === normalizeCase(firstRowValue, config) && !hasOptionText) {
           return // do not show the dropDown if it has only one element which matches what we have just displayed and has no option.text property.
-=======
-        if (rows.length === 1 && normalizeCase(token, config) === normalizeCase(firstRowValue, config)) {
-          return // do not show the dropDown if it has only one element which matches what we have just displayed.
->>>>>>> 8ff4cd90
         }
         p.highlight(0)
 
