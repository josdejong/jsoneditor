--- conflicted
+++ resolved
@@ -7,121 +7,7 @@
   contain: function (token, match, config) {
     return match.indexOf(token) > -1
   }
-<<<<<<< HEAD
 }
-=======
-};
-
-function completely(config) {
-    config = config || {};
-    config.filter = config.filter || 'start';
-    config.trigger = config.trigger || 'keydown';
-    config.confirmKeys = config.confirmKeys || [39, 35, 9] // right, end, tab
-    config.caseSensitive = config.caseSensitive || false    // autocomplete case sensitive
-
-    var fontSize = '';
-    var fontFamily = '';    
-
-    var wrapper = document.createElement('div');
-    wrapper.style.position = 'relative';
-    wrapper.style.outline = '0';
-    wrapper.style.border = '0';
-    wrapper.style.margin = '0';
-    wrapper.style.padding = '0';
-
-    var dropDown = document.createElement('div');
-    dropDown.className = 'autocomplete dropdown';
-    dropDown.style.position = 'absolute';
-    dropDown.style.visibility = 'hidden';
-
-    var spacer;
-    var leftSide; // <-- it will contain the leftSide part of the textfield (the bit that was already autocompleted)
-    var createDropDownController = function (elem, rs) {
-        var rows = [];
-        var ix = 0;
-        var oldIndex = -1;
-
-        // TODO: move this styling in JS to SCSS
-        var onMouseOver = function () { this.style.backgroundColor = '#ddd'; }
-        var onMouseOut = function () { this.style.backgroundColor = ''; }
-        var onMouseDown = function () { p.hide(); p.onmouseselection(this.__hint, p.rs); }
-
-        var p = {
-            rs: rs,
-            hide: function () {
-                elem.style.visibility = 'hidden';
-                //rs.hideDropDown();
-            },
-            refresh: function (token, array) {
-                elem.style.visibility = 'hidden';
-                ix = 0;
-                elem.innerHTML = '';
-                var vph = (window.innerHeight || document.documentElement.clientHeight);
-                var rect = elem.parentNode.getBoundingClientRect();
-                var distanceToTop = rect.top - 6;                        // heuristic give 6px 
-                var distanceToBottom = vph - rect.bottom - 6;  // distance from the browser border.
-
-                rows = [];
-                var filterFn = typeof config.filter === 'function' ? config.filter : defaultFilterFunction[config.filter];
-
-                var filtered = !filterFn ? [] : array.filter(function (match) {
-                  return filterFn(config.caseSensitive ? token : token.toLowerCase(), config.caseSensitive ? match : match.toLowerCase(), config);
-                });
-
-                rows = filtered.map(function (row) {
-                  var divRow = document.createElement('div');
-                  divRow.className = 'item';
-                  //divRow.style.color = config.color;
-                  divRow.onmouseover = onMouseOver;
-                  divRow.onmouseout = onMouseOut;
-                  divRow.onmousedown = onMouseDown;
-                  divRow.__hint = row;
-                  divRow.innerHTML = row.substring(0, token.length) + '<b>' + row.substring(token.length) + '</b>';
-                  elem.appendChild(divRow);
-                  return divRow;
-                });
-
-                if (rows.length === 0) {
-                    return; // nothing to show.
-                }
-                if (rows.length === 1 && (   (token.toLowerCase() === rows[0].__hint.toLowerCase() && !config.caseSensitive) 
-                                           ||(token === rows[0].__hint && config.caseSensitive))){
-                    return; // do not show the dropDown if it has only one element which matches what we have just displayed.
-                }
-
-                if (rows.length < 2) return;
-                p.highlight(0);
-
-                if (distanceToTop > distanceToBottom * 3) {        // Heuristic (only when the distance to the to top is 4 times more than distance to the bottom
-                    elem.style.maxHeight = distanceToTop + 'px';  // we display the dropDown on the top of the input text
-                    elem.style.top = '';
-                    elem.style.bottom = '100%';
-                } else {
-                    elem.style.top = '100%';
-                    elem.style.bottom = '';
-                    elem.style.maxHeight = distanceToBottom + 'px';
-                }
-                elem.style.visibility = 'visible';
-            },
-            highlight: function (index) {
-                if (oldIndex != -1 && rows[oldIndex]) {
-                    rows[oldIndex].className = "item";
-                }
-                rows[index].className = "item hover";
-                oldIndex = index;
-            },
-            move: function (step) { // moves the selection either up or down (unless it's not possible) step is either +1 or -1.
-                if (elem.style.visibility === 'hidden') return ''; // nothing to move if there is no dropDown. (this happens if the user hits escape and then down or up)
-                if (ix + step === -1 || ix + step === rows.length) return rows[ix].__hint; // NO CIRCULAR SCROLLING. 
-                ix += step;
-                p.highlight(ix);
-                return rows[ix].__hint;//txtShadow.value = uRows[uIndex].__hint ;
-            },
-            onmouseselection: function () { } // it will be overwritten. 
-        };
-        return p;
-    }
->>>>>>> ecaa8d14
 
 function completely (config) {
   config = config || {}
@@ -152,8 +38,9 @@
     let ix = 0
     let oldIndex = -1
 
-    const onMouseOver = function () { this.style.outline = '1px solid #ddd' }
-    const onMouseOut = function () { this.style.outline = '0' }
+    // TODO: move this styling in JS to SCSS
+    const onMouseOver = function () { this.style.backgroundColor = '#ddd' }
+    const onMouseOut = function () { this.style.backgroundColor = '' }
     const onMouseDown = function () { p.hide(); p.onmouseselection(this.__hint, p.rs) }
 
     var p = {
