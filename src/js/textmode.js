'use strict';

var ace = require('./ace');
var ModeSwitcher = require('./ModeSwitcher');
var util = require('./util');

// create a mixin with the functions for text mode
var textmode = {};

var DEFAULT_THEME = 'ace/theme/jsoneditor';

/**
 * Create a text editor
 * @param {Element} container
 * @param {Object} [options]   Object with options. available options:
 *                             {String} mode             Available values:
 *                                                       "text" (default)
 *                                                       or "code".
 *                             {Number} indentation      Number of indentation
 *                                                       spaces. 2 by default.
 *                             {function} onChange       Callback method triggered on change.
 *                                                       Does not pass the changed contents.
 *                             {function} onChangeText   Callback method, triggered
 *                                                       in modes on change of contents,
 *                                                       passing the changed contents
 *                                                       as stringified JSON.
 *                             {function} onModeChange   Callback method
 *                                                       triggered after setMode
 *                             {function} onEditable     Determine if textarea is readOnly
 *                                                       readOnly defaults true
 *                             {Object} ace              A custom instance of
 *                                                       Ace editor.
 *                             {boolean} escapeUnicode   If true, unicode
 *                                                       characters are escaped.
 *                                                       false by default.
 *                             {function} onTextSelectionChange Callback method, 
 *                                                              triggered on text selection change
 * @private
 */
textmode.create = function (container, options) {
  // read options
  options = options || {};
  
  if(typeof options.statusBar === 'undefined') {
    options.statusBar = true;
  }

  this.options = options;

  // indentation
  if (options.indentation) {
    this.indentation = Number(options.indentation);
  }
  else {
    this.indentation = 2; // number of spaces
  }

  // grab ace from options if provided
  var _ace = options.ace ? options.ace : ace;
  // TODO: make the option options.ace deprecated, it's not needed anymore (see #309)

  // determine mode
  this.mode = (options.mode == 'code') ? 'code' : 'text';
  if (this.mode == 'code') {
    // verify whether Ace editor is available and supported
    if (typeof _ace === 'undefined') {
      this.mode = 'text';
      console.warn('Failed to load Ace editor, falling back to plain text mode. Please use a JSONEditor bundle including Ace, or pass Ace as via the configuration option `ace`.');
    }
  }

  // determine theme
  this.theme = options.theme || DEFAULT_THEME;
  if (this.theme === DEFAULT_THEME && _ace) {
    try {
      require('./ace/theme-jsoneditor');
    }
    catch (err) {
      console.error(err);
    }
  }

  if (options.onTextSelectionChange) {
    this.onTextSelectionChange(options.onTextSelectionChange);
  }

  var me = this;
  this.container = container;
  this.dom = {};
  this.aceEditor = undefined;  // ace code editor
  this.textarea = undefined;  // plain text editor (fallback when Ace is not available)
  this.validateSchema = null;
<<<<<<< HEAD
  this.validationSequence = 0;
=======
>>>>>>> 330fd983
  this.annotations = [];

  // create a debounced validate function
  this._debouncedValidate = util.debounce(this.validate.bind(this), this.DEBOUNCE_INTERVAL);

  this.width = container.clientWidth;
  this.height = container.clientHeight;

  this.frame = document.createElement('div');
  this.frame.className = 'jsoneditor jsoneditor-mode-' + this.options.mode;
  this.frame.onclick = function (event) {
    // prevent default submit action when the editor is located inside a form
    event.preventDefault();
  };
  this.frame.onkeydown = function (event) {
    me._onKeyDown(event);
  };
  
  // create menu
  this.menu = document.createElement('div');
  this.menu.className = 'jsoneditor-menu';
  this.frame.appendChild(this.menu);

  // create format button
  var buttonFormat = document.createElement('button');
  buttonFormat.type = 'button';
  buttonFormat.className = 'jsoneditor-format';
  buttonFormat.title = 'Format JSON data, with proper indentation and line feeds (Ctrl+\\)';
  this.menu.appendChild(buttonFormat);
  buttonFormat.onclick = function () {
    try {
      me.format();
      me._onChange();
    }
    catch (err) {
      me._onError(err);
    }
  };

  // create compact button
  var buttonCompact = document.createElement('button');
  buttonCompact.type = 'button';
  buttonCompact.className = 'jsoneditor-compact';
  buttonCompact.title = 'Compact JSON data, remove all whitespaces (Ctrl+Shift+\\)';
  this.menu.appendChild(buttonCompact);
  buttonCompact.onclick = function () {
    try {
      me.compact();
      me._onChange();
    }
    catch (err) {
      me._onError(err);
    }
  };

  // create repair button
  var buttonRepair = document.createElement('button');
  buttonRepair.type = 'button';
  buttonRepair.className = 'jsoneditor-repair';
  buttonRepair.title = 'Repair JSON: fix quotes and escape characters, remove comments and JSONP notation, turn JavaScript objects into JSON.';
  this.menu.appendChild(buttonRepair);
  buttonRepair.onclick = function () {
    try {
      me.repair();
      me._onChange();
    }
    catch (err) {
      me._onError(err);
    }
  };

  // create mode box
  if (this.options && this.options.modes && this.options.modes.length) {
    this.modeSwitcher = new ModeSwitcher(this.menu, this.options.modes, this.options.mode, function onSwitch(mode) {
      // switch mode and restore focus
      me.setMode(mode);
      me.modeSwitcher.focus();
    });
  }

  var emptyNode = {};
  var isReadOnly = (this.options.onEditable
  && typeof(this.options.onEditable === 'function')
  && !this.options.onEditable(emptyNode));

  this.content = document.createElement('div');
  this.content.className = 'jsoneditor-outer';
  this.frame.appendChild(this.content);

  this.container.appendChild(this.frame);

  if (this.mode == 'code') {
    this.editorDom = document.createElement('div');
    this.editorDom.style.height = '100%'; // TODO: move to css
    this.editorDom.style.width = '100%'; // TODO: move to css
    this.content.appendChild(this.editorDom);

    var aceEditor = _ace.edit(this.editorDom);
    var aceSession = aceEditor.getSession();
    aceEditor.$blockScrolling = Infinity;
    aceEditor.setTheme(this.theme);
    aceEditor.setOptions({ readOnly: isReadOnly });
    aceEditor.setShowPrintMargin(false);
    aceEditor.setFontSize(13);
    aceSession.setMode('ace/mode/json');
    aceSession.setTabSize(this.indentation);
    aceSession.setUseSoftTabs(true);
    aceSession.setUseWrapMode(true);
    
    // replace ace setAnnotations with custom function that also covers jsoneditor annotations
    var originalSetAnnotations = aceSession.setAnnotations;
    aceSession.setAnnotations = function (annotations) {
      originalSetAnnotations.call(this, annotations && annotations.length ? annotations : me.annotations);
    };
    
    aceEditor.commands.bindKey('Ctrl-L', null);    // disable Ctrl+L (is used by the browser to select the address bar)
    aceEditor.commands.bindKey('Command-L', null); // disable Ctrl+L (is used by the browser to select the address bar)
    this.aceEditor = aceEditor;

    // TODO: deprecated since v5.0.0. Cleanup backward compatibility some day
    if (!this.hasOwnProperty('editor')) {
      Object.defineProperty(this, 'editor', {
        get: function () {
          console.warn('Property "editor" has been renamed to "aceEditor".');
          return me.aceEditor;
        },
        set: function (aceEditor) {
          console.warn('Property "editor" has been renamed to "aceEditor".');
          me.aceEditor = aceEditor;
        }
      });
    }

    var poweredBy = document.createElement('a');
    poweredBy.appendChild(document.createTextNode('powered by ace'));
    poweredBy.href = 'http://ace.ajax.org';
    poweredBy.target = '_blank';
    poweredBy.className = 'jsoneditor-poweredBy';
    poweredBy.onclick = function () {
      // TODO: this anchor falls below the margin of the content,
      // therefore the normal a.href does not work. We use a click event
      // for now, but this should be fixed.
      window.open(poweredBy.href, poweredBy.target);
    };
    this.menu.appendChild(poweredBy);

    // register onchange event
    aceEditor.on('change', this._onChange.bind(this));
    aceEditor.on('changeSelection', this._onSelect.bind(this));
  }
  else {
    // load a plain text textarea
    var textarea = document.createElement('textarea');
    textarea.className = 'jsoneditor-text';
    textarea.spellcheck = false;
    this.content.appendChild(textarea);
    this.textarea = textarea;
    this.textarea.readOnly = isReadOnly;

    // register onchange event
    if (this.textarea.oninput === null) {
      this.textarea.oninput = this._onChange.bind(this);
    }
    else {
      // oninput is undefined. For IE8-
      this.textarea.onchange = this._onChange.bind(this);
    }

    textarea.onselect = this._onSelect.bind(this);
    textarea.onmousedown = this._onMouseDown.bind(this);
    textarea.onblur = this._onBlur.bind(this);
  }

  var validationErrorsContainer = document.createElement('div');
  validationErrorsContainer.className = 'jsoneditor-validation-errors-container';
  this.dom.validationErrorsContainer = validationErrorsContainer;
  this.frame.appendChild(validationErrorsContainer);

  var additinalErrorsIndication = document.createElement('div');
  additinalErrorsIndication.style.display = 'none';
  additinalErrorsIndication.className = "jsoneditor-additional-errors fadein";
  additinalErrorsIndication.innerHTML = "Scroll for more &#9663;";
  this.dom.additinalErrorsIndication = additinalErrorsIndication;
  validationErrorsContainer.appendChild(additinalErrorsIndication);
  validationErrorsContainer.onscroll = function () {
<<<<<<< HEAD
    additinalErrorsIndication.style.display = me.dom.validationErrorsContainer.scrollTop === 0 ? 'block' : 'none';
=======
    additinalErrorsIndication.style.display = (me.annotations.length && me.dom.validationErrorsContainer.scrollTop === 0) ? 'block' : 'none';
>>>>>>> 330fd983
  }

  if (options.statusBar) {
    util.addClassName(this.content, 'has-status-bar');

    this.curserInfoElements = {};
    var statusBar = document.createElement('div');
    this.dom.statusBar = statusBar;
    statusBar.className = 'jsoneditor-statusbar';
    this.frame.appendChild(statusBar);

    var lnLabel = document.createElement('span');
    lnLabel.className = 'jsoneditor-curserinfo-label';
    lnLabel.innerText = 'Ln:';

    var lnVal = document.createElement('span');
    lnVal.className = 'jsoneditor-curserinfo-val';
    lnVal.innerText = '1';

    statusBar.appendChild(lnLabel);
    statusBar.appendChild(lnVal);

    var colLabel = document.createElement('span');
    colLabel.className = 'jsoneditor-curserinfo-label';
    colLabel.innerText = 'Col:';

    var colVal = document.createElement('span');
    colVal.className = 'jsoneditor-curserinfo-val';
    colVal.innerText = '1';

    statusBar.appendChild(colLabel);
    statusBar.appendChild(colVal);

    this.curserInfoElements.colVal = colVal;
    this.curserInfoElements.lnVal = lnVal;

    var countLabel = document.createElement('span');
    countLabel.className = 'jsoneditor-curserinfo-label';
    countLabel.innerText = 'characters selected';
    countLabel.style.display = 'none';

    var countVal = document.createElement('span');
    countVal.className = 'jsoneditor-curserinfo-count';
    countVal.innerText = '0';
    countVal.style.display = 'none';

    this.curserInfoElements.countLabel = countLabel;
    this.curserInfoElements.countVal = countVal;

    statusBar.appendChild(countVal);
    statusBar.appendChild(countLabel);

    var validationErrorIcon = document.createElement('span');
    validationErrorIcon.className = 'jsoneditor-validation-error-icon';
    validationErrorIcon.style.display = 'none';

    var validationErrorCount = document.createElement('span');
    validationErrorCount.className = 'jsoneditor-validation-error-count';    
    validationErrorCount.style.display = 'none';

    this.validationErrorIndication = {
      validationErrorIcon: validationErrorIcon,
      validationErrorCount: validationErrorCount
    };

    statusBar.appendChild(validationErrorCount);
    statusBar.appendChild(validationErrorIcon);
<<<<<<< HEAD
=======

    this.parseErrorIndication = document.createElement('span');
    this.parseErrorIndication.className = 'jsoneditor-parse-error-icon';
    this.parseErrorIndication.title = 'parse error - check that the json is valid';
    this.parseErrorIndication.style.display = 'none';
    statusBar.appendChild(this.parseErrorIndication);
>>>>>>> 330fd983
  }

  this.setSchema(this.options.schema, this.options.schemaRefs);  
};

/**
 * Handle a change:
 * - Validate JSON schema
 * - Send a callback to the onChange listener if provided
 * @private
 */
textmode._onChange = function () {
  if (this.onChangeDisabled) {
    return;
  }

  // validate JSON schema (if configured)
  this._debouncedValidate();

  // trigger the onChange callback
  if (this.options.onChange) {
    try {
      this.options.onChange();
    }
    catch (err) {
      console.error('Error in onChange callback: ', err);
    }
  }

  // trigger the onChangeText callback
  if (this.options.onChangeText) {
    try {
      this.options.onChangeText(this.getText());
    }
    catch (err) {
      console.error('Error in onChangeText callback: ', err);
    }
  }
};

/**
 * Handle text selection
 * Calculates the cursor position and selection range and updates menu
 * @private
 */
textmode._onSelect = function () {
  this._updateCursorInfo();
  this._emitSelectionChange();
};

/**
 * Event handler for keydown. Handles shortcut keys
 * @param {Event} event
 * @private
 */
textmode._onKeyDown = function (event) {
  var keynum = event.which || event.keyCode;
  var handled = false;

  if (keynum == 220 && event.ctrlKey) {
    if (event.shiftKey) { // Ctrl+Shift+\
      this.compact();
      this._onChange();
    }
    else { // Ctrl+\
      this.format();
      this._onChange();
    }
    handled = true;
  }

  if (handled) {
    event.preventDefault();
    event.stopPropagation();
  }

  this._updateCursorInfo();
  this._emitSelectionChange();
};

/**
 * Event handler for mousedown.
 * @param {Event} event
 * @private
 */
textmode._onMouseDown = function (event) {
  this._updateCursorInfo();
  this._emitSelectionChange();
};

/**
 * Event handler for blur.
 * @param {Event} event
 * @private
 */
textmode._onBlur = function (event) {
  var me = this;
  // this allows to avoid blur when clicking inner elements (like the errors panel)
  // just make sure to set the isFocused to true on the inner element onclick callback
  setTimeout(function(){
    if (!me.isFocused) {
      me._updateCursorInfo();
      me._emitSelectionChange();
    }
    me.isFocused = false;
  });
};

/**
 * Update the cursor info and the status bar, if presented
 */
textmode._updateCursorInfo = function () {
  var me = this;
  var line, col, count;

  if (this.textarea) {
    setTimeout(function() { //this to verify we get the most updated textarea cursor selection
      var selectionRange = util.getInputSelection(me.textarea);
      
      if (selectionRange.startIndex !== selectionRange.endIndex) {
        count = selectionRange.endIndex - selectionRange.startIndex;
      }
      
      if (count && me.cursorInfo && me.cursorInfo.line === selectionRange.end.row && me.cursorInfo.column === selectionRange.end.column) {
        line = selectionRange.start.row;
        col = selectionRange.start.column;
      } else {
        line = selectionRange.end.row;
        col = selectionRange.end.column;
      }
      
      me.cursorInfo = {
        line: line,
        column: col,
        count: count
      }

      if(me.options.statusBar) {
        updateDisplay();
      }
    },0);
    
  } else if (this.aceEditor && this.curserInfoElements) {
    var curserPos = this.aceEditor.getCursorPosition();
    var selectedText = this.aceEditor.getSelectedText();

    line = curserPos.row + 1;
    col = curserPos.column + 1;
    count = selectedText.length;

    me.cursorInfo = {
      line: line,
      column: col,
      count: count
    }

    if(this.options.statusBar) {
      updateDisplay();
    }
  }

  function updateDisplay() {

    if (me.curserInfoElements.countVal.innerText !== count) {
      me.curserInfoElements.countVal.innerText = count;
      me.curserInfoElements.countVal.style.display = count ? 'inline' : 'none';
      me.curserInfoElements.countLabel.style.display = count ? 'inline' : 'none';
    }
    me.curserInfoElements.lnVal.innerText = line;
    me.curserInfoElements.colVal.innerText = col;
  }
};

/**
 * emits selection change callback, if given
 * @private
 */
textmode._emitSelectionChange = function () {
  if(this._selectionChangedHandler) {
    var currentSelection = this.getTextSelection();
    this._selectionChangedHandler(currentSelection.start, currentSelection.end, currentSelection.text);
  }
}

textmode._refreshAnnotations = function () {
  this.aceEditor && this.aceEditor.getSession().setAnnotations();  
}

/**
 * Destroy the editor. Clean up DOM, event listeners, and web workers.
 */
textmode.destroy = function () {
  // remove old ace editor
  if (this.aceEditor) {
    this.aceEditor.destroy();
    this.aceEditor = null;
  }

  if (this.frame && this.container && this.frame.parentNode == this.container) {
    this.container.removeChild(this.frame);
  }

  if (this.modeSwitcher) {
    this.modeSwitcher.destroy();
    this.modeSwitcher = null;
  }

  this.textarea = null;
  
  this._debouncedValidate = null;
};

/**
 * Compact the code in the text editor
 */
textmode.compact = function () {
  var json = this.get();
  var text = JSON.stringify(json);
  this.setText(text);
};

/**
 * Format the code in the text editor
 */
textmode.format = function () {
  var json = this.get();
  var text = JSON.stringify(json, null, this.indentation);
  this.setText(text);
};

/**
 * Repair the code in the text editor
 */
textmode.repair = function () {
  var text = this.getText();
  var sanitizedText = util.sanitize(text);
  this.setText(sanitizedText);
};

/**
 * Set focus to the formatter
 */
textmode.focus = function () {
  if (this.textarea) {
    this.textarea.focus();
  }
  if (this.aceEditor) {
    this.aceEditor.focus();
  }
};

/**
 * Resize the formatter
 */
textmode.resize = function () {
  if (this.aceEditor) {
    var force = false;
    this.aceEditor.resize(force);
  }
};

/**
 * Set json data in the formatter
 * @param {*} json
 */
textmode.set = function(json) {
  this.setText(JSON.stringify(json, null, this.indentation));
};

/**
 * Update data. Same as calling `set` in text/code mode.
 * @param {*} json
 */
textmode.update = function(json) {
  this.updateText(JSON.stringify(json, null, this.indentation));
};

/**
 * Get json data from the formatter
 * @return {*} json
 */
textmode.get = function() {
  var text = this.getText();
  var json;

  try {
    json = util.parse(text); // this can throw an error
  }
  catch (err) {
    // try to sanitize json, replace JavaScript notation with JSON notation
    text = util.sanitize(text);

    // try to parse again
    json = util.parse(text); // this can throw an error
  }

  return json;
};

/**
 * Get the text contents of the editor
 * @return {String} jsonText
 */
textmode.getText = function() {
  if (this.textarea) {
    return this.textarea.value;
  }
  if (this.aceEditor) {
    return this.aceEditor.getValue();
  }
  return '';
};

/**
 * Set the text contents of the editor
 * @param {String} jsonText
 */
textmode.setText = function(jsonText) {
  var text;

  if (this.options.escapeUnicode === true) {
    text = util.escapeUnicodeChars(jsonText);
  }
  else {
    text = jsonText;
  }

  if (this.textarea) {
    this.textarea.value = text;
  }
  if (this.aceEditor) {
    // prevent emitting onChange events while setting new text
    this.onChangeDisabled = true;

    this.aceEditor.setValue(text, -1);

    this.onChangeDisabled = false;
  }
  // validate JSON schema
  this._debouncedValidate();
<<<<<<< HEAD
};

/**
 * Update the text contents
 * @param {string} jsonText
 */
textmode.updateText = function(jsonText) {
  // don't update if there are no changes
  if (this.getText() === jsonText) {
    return;
  }

  this.onChangeDisabled = true; // don't fire an onChange event
  this.setText(jsonText);
  this.onChangeDisabled = false;
=======
>>>>>>> 330fd983
};

/**
 * Validate current JSON object against the configured JSON schema
 * Throws an exception when no JSON schema is configured
 */
textmode.validate = function () {
<<<<<<< HEAD
  var doValidate = false;
  var schemaErrors = [];
=======
  var me = this;
  // clear all current errors
  if (this.dom.validationErrors) {
    this.dom.validationErrors.parentNode.removeChild(this.dom.validationErrors);
    this.dom.validationErrors = null;
    this.dom.additinalErrorsIndication.style.display = 'none';

    this.content.style.marginBottom = '';
    this.content.style.paddingBottom = '';
  }

  var doValidate = false;
  var errors = [];
  var validationErrorsCount = 0;

>>>>>>> 330fd983
  var json;
  try {
    json = this.get(); // this can fail when there is no valid json
    this.parseErrorIndication.style.display = 'none';
    doValidate = true;
  }
  catch (err) {
    if (this.getText()) {
      this.parseErrorIndication.style.display = 'block';
      // try to extract the line number from the jsonlint error message
      var match = /\w*line\s*(\d+)\w*/g.exec(err.message);
      var line;
      if (match) {
        line = +match[1];
      }
      errors.push({
        type: 'error',
        message: err.message,
        line: line
      });
    }
  }

  // only validate the JSON when parsing the JSON succeeded
<<<<<<< HEAD
  if (doValidate) {
    // execute JSON schema validation (ajv)
    if (this.validateSchema) {
      var valid = this.validateSchema(json);
      if (!valid) {
        schemaErrors = this.validateSchema.errors.map(function (error) {
          return util.improveSchemaError(error);
        });
      }
=======
  if (doValidate && this.validateSchema) {
    var valid = this.validateSchema(json);
    if (!valid) {
      errors = errors.concat(this.validateSchema.errors.map(function (error) {
        error.type = "validation";
        return util.improveSchemaError(error);
      }));
>>>>>>> 330fd983
    }

    // execute custom validation and after than merge and render all errors
    this.validationSequence++;
    var me = this;
    var seq = this.validationSequence;
    this._validateCustom(json)
        .then(function (customValidationErrors) {
          // only apply when there was no other validation started whilst resolving async results
          if (seq === me.validationSequence) {
            var errors = schemaErrors.concat(customValidationErrors || []);
            me._renderValidationErrors(errors);
          }
        })
        .catch(function (err) {
          console.error(err);
        });
  }
  else {
    this._renderValidationErrors([]);
  }
};

<<<<<<< HEAD
/**
 * Execute custom validation if configured.
 *
 * Returns a promise resolving with the custom errors (or nothing).
 */
textmode._validateCustom = function (json) {
  if (this.options.onValidate) {
    try {
      var customValidateResults = this.options.onValidate(json);

      var resultPromise = util.isPromise(customValidateResults)
          ? customValidateResults
          : Promise.resolve(customValidateResults);

      return resultPromise.then(function (customValidationPathErrors) {
        if (Array.isArray(customValidationPathErrors)) {
          return customValidationPathErrors
              .filter(function (error) {
                var valid = util.isValidValidationError(error);

                if (!valid) {
                  console.warn('Ignoring a custom validation error with invalid structure. ' +
                      'Expected structure: {path: [...], message: "..."}. ' +
                      'Actual error:', error);
                }

                return valid;
              })
              .map(function (error) {
                // change data structure into the structure matching the JSON schema errors
                return {
                  dataPath: util.stringifyPath(error.path),
                  message: error.message
                }
              });
        }
        else {
          return null;
        }
      });
    }
    catch (err) {
      return Promise.reject(err);
    }
  }

  return Promise.resolve(null);
};

textmode._renderValidationErrors = function(errors) {
  // clear all current errors
  if (this.dom.validationErrors) {
    this.dom.validationErrors.parentNode.removeChild(this.dom.validationErrors);
    this.dom.validationErrors = null;
    this.dom.additinalErrorsIndication.style.display = 'none';

    this.content.style.marginBottom = '';
    this.content.style.paddingBottom = '';
  }

  // render the new errors
  if (errors.length > 0) {
    if (this.aceEditor) {
      var jsonText = this.getText();
      var errorPaths = [];
      errors.reduce(function(acc, curr) {
        if(acc.indexOf(curr.dataPath) === -1) {
          acc.push(curr.dataPath);
        }
        return acc;
      }, errorPaths);
      var errorLocations = util.getPositionForPath(jsonText, errorPaths);
      this.annotations = errorLocations.map(function (errLoc) {
        var validationErrors = errors.filter(function(err){ return err.dataPath === errLoc.path; });
        var message = validationErrors.map(function(err) { return err.message }).join('\n');
        if (message) {
          return {
            row: errLoc.line,
            column: errLoc.column,
            text: 'Schema validation error' + (validationErrors.length !== 1 ? 's' : '') + ': \n' + message,
            type: 'warning',
            source: 'jsoneditor',
          }
        }

        return {};
      });
      this._refreshAnnotations();

    } else {
      var validationErrors = document.createElement('div');
      validationErrors.innerHTML = '<table class="jsoneditor-text-errors">' +
          '<tbody>' +
          errors.map(function (error) {
            var message;
            if (typeof error === 'string') {
              message = '<td colspan="2"><pre>' + error + '</pre></td>';
            }
            else {
              message = '<td>' + error.dataPath + '</td>' +
                  '<td>' + error.message + '</td>';
            }

            return '<tr><td><button class="jsoneditor-schema-error"></button></td>' + message + '</tr>'
          }).join('') +
          '</tbody>' +
          '</table>';

      this.dom.validationErrors = validationErrors;
      this.dom.validationErrorsContainer.appendChild(validationErrors);
      this.dom.additinalErrorsIndication.title = errors.length + " errors total";

=======
  if (errors.length > 0) {
    var jsonText = this.getText();
    var errorPaths = [];
    errors.reduce(function(acc, curr) {
      if(acc.indexOf(curr.dataPath) === -1) {
        acc.push(curr.dataPath);
      }; 
      return acc;
    }, errorPaths);      
    var errorLocations = util.getPositionForPath(jsonText, errorPaths);
    if (this.aceEditor) {
      me.annotations = errorLocations.map(function (errLoc) {
        var validationErrors = errors.filter(function(err){ return err.dataPath === errLoc.path; });
        var validationError = validationErrors.reduce(function(acc, curr) { acc.message += '\n' + curr.message; return acc; });
        if (validationError) {
          return {
            row: errLoc.line,
            column: errLoc.column,
            text: "Schema Validation Error: \n" + validationError.message,
            type: "warning",
            source: "jsoneditor",
          }
        }

        return {};
      });
      me._refreshAnnotations();

    } else {
      var validationErrors = document.createElement('div');
      validationErrors.innerHTML = '<table class="jsoneditor-text-errors"><tbody></tbody></table>';
      var tbody = validationErrors.getElementsByTagName('tbody')[0];

      errors.forEach(function (error) {
        var message;
        if (typeof error === 'string') {
          message = '<td colspan="2"><pre>' + error + '</pre></td>';
        }
        else {
          message = 
              '<td>' + (error.dataPath || '') + '</td>' +
              '<td>' + error.message + '</td>';
        }

        var line;

        if (!isNaN(error.line)) {
          line = error.line;
        } else if (error.dataPath) {
          var errLoc = errorLocations.find(function(loc) { return loc.path === error.dataPath; });
          if (errLoc) {
            line = errLoc.line + 1;
          }
        }

        var trEl = document.createElement('tr');
        trEl.className = !isNaN(line) ? 'jump-to-line' : '';
        if (error.type === 'error') {
          trEl.className += ' parse-error';
        } else {
          trEl.className += ' validation-error';
          ++validationErrorsCount;
        }
        
        trEl.innerHTML =  ('<td><button class="jsoneditor-schema-error"></button></td><td style="white-space:nowrap;">'+ (!isNaN(line) ? ('Ln ' + line) : '') +'</td>' + message);
        trEl.onclick = function() {
          me.isFocused = true;
          if (!isNaN(line)) {
            me.setTextSelection({row: line, column: 1}, {row: line, column: 1000});
          }
        };

        tbody.appendChild(trEl);
      });

      this.dom.validationErrors = validationErrors;
      this.dom.validationErrorsContainer.appendChild(validationErrors);
      this.dom.additinalErrorsIndication.title = errors.length + " errors total";

>>>>>>> 330fd983
      if (this.dom.validationErrorsContainer.clientHeight < this.dom.validationErrorsContainer.scrollHeight) {
        this.dom.additinalErrorsIndication.style.display = 'block';
      }

      var height = this.dom.validationErrorsContainer.clientHeight + (this.dom.statusBar ? this.dom.statusBar.clientHeight : 0);
<<<<<<< HEAD
      // var height = validationErrors.clientHeight + (this.dom.statusBar ? this.dom.statusBar.clientHeight : 0);
=======
>>>>>>> 330fd983
      this.content.style.marginBottom = (-height) + 'px';
      this.content.style.paddingBottom = height + 'px';
    }
  } else {
    if (this.aceEditor) {
<<<<<<< HEAD
      this.annotations = [];
      this._refreshAnnotations();
    }
  }

  if (this.options.statusBar) {
    var showIndication = !!errors.length;
    this.validationErrorIndication.validationErrorIcon.style.display = showIndication ? 'inline' : 'none';
    this.validationErrorIndication.validationErrorCount.style.display = showIndication ? 'inline' : 'none';
    if (showIndication) {
      this.validationErrorIndication.validationErrorCount.innerText = errors.length;
      this.validationErrorIndication.validationErrorIcon.title = errors.length + ' schema validation error(s) found';
=======
      me.annotations = [];
      me._refreshAnnotations();
    }
  }

  if (me.options.statusBar) {
    validationErrorsCount = validationErrorsCount || me.annotations.length;
    var showIndication = !!validationErrorsCount;
    me.validationErrorIndication.validationErrorIcon.style.display = showIndication ? 'inline' : 'none';
    me.validationErrorIndication.validationErrorCount.style.display = showIndication ? 'inline' : 'none';
    if (showIndication) {
      me.validationErrorIndication.validationErrorCount.innerText = validationErrorsCount;
      me.validationErrorIndication.validationErrorIcon.title = validationErrorsCount + ' schema validation error(s) found';
>>>>>>> 330fd983
    }
  }

  // update the height of the ace editor
  if (this.aceEditor) {
    var force = false;
    this.aceEditor.resize(force);
  }
};

/**
 * Get the selection details
 * @returns {{start:{row:Number, column:Number},end:{row:Number, column:Number},text:String}}
 */
textmode.getTextSelection = function () {
  var selection = {};
  if (this.textarea) {
    var selectionRange = util.getInputSelection(this.textarea);

    if (this.cursorInfo && this.cursorInfo.line === selectionRange.end.row && this.cursorInfo.column === selectionRange.end.column) {
      //selection direction is bottom => up
      selection.start = selectionRange.end;
      selection.end = selectionRange.start;
    } else {
      selection = selectionRange;
    }

    return {
      start: selection.start,
      end: selection.end,
      text: this.textarea.value.substring(selectionRange.startIndex, selectionRange.endIndex)
    }
  }

  if (this.aceEditor) {
    var aceSelection = this.aceEditor.getSelection();
    var selectedText = this.aceEditor.getSelectedText();
    var range = aceSelection.getRange();
    var lead = aceSelection.getSelectionLead();

    if (lead.row === range.end.row && lead.column === range.end.column) {
      selection = range;
    } else {
      //selection direction is bottom => up
      selection.start = range.end;
      selection.end = range.start;
    }
    
    return {
      start: {
        row: selection.start.row + 1,
        column: selection.start.column + 1
      },
      end: {
        row: selection.end.row + 1,
        column: selection.end.column + 1
      },
      text: selectedText
    };
  }
};

/**
 * Callback registraion for selection change
 * @param {selectionCallback} callback
 * 
 * @callback selectionCallback
 * @param {{row:Number, column:Number}} startPos selection start position
 * @param {{row:Number, column:Number}} endPos selected end position
 * @param {String} text selected text
 */
textmode.onTextSelectionChange = function (callback) {
  if (typeof callback === 'function') {
    this._selectionChangedHandler = util.debounce(callback, this.DEBOUNCE_INTERVAL);
  }
};

/**
 * Set selection on editor's text
 * @param {{row:Number, column:Number}} startPos selection start position
 * @param {{row:Number, column:Number}} endPos selected end position
 */
textmode.setTextSelection = function (startPos, endPos) {

  if (!startPos || !endPos) return;

  if (this.textarea) {
    var startIndex = util.getIndexForPosition(this.textarea, startPos.row, startPos.column);
    var endIndex = util.getIndexForPosition(this.textarea, endPos.row, endPos.column);
    if (startIndex > -1 && endIndex  > -1) {
      if (this.textarea.setSelectionRange) { 
        this.textarea.focus();
        this.textarea.setSelectionRange(startIndex, endIndex);
      } else if (this.textarea.createTextRange) { // IE < 9
        var range = this.textarea.createTextRange();
        range.collapse(true);
        range.moveEnd('character', endIndex);
        range.moveStart('character', startIndex);
        range.select();
      }
    }
  } else if (this.aceEditor) {
    var range = {
      start:{
        row: startPos.row - 1,
        column: startPos.column - 1
      },
      end:{
        row: endPos.row - 1,
        column: endPos.column - 1
      }
    };
    this.aceEditor.selection.setRange(range);
  }
};

function load () {
  try {
    this.format()
  }
  catch (err) {
    // in case of an error, just move on, failing formatting is not a big deal
  }
}

// define modes
module.exports = [
  {
    mode: 'text',
    mixin: textmode,
    data: 'text',
    load: load
  },
  {
    mode: 'code',
    mixin: textmode,
    data: 'text',
    load: load
  }
];<|MERGE_RESOLUTION|>--- conflicted
+++ resolved
@@ -90,10 +90,7 @@
   this.aceEditor = undefined;  // ace code editor
   this.textarea = undefined;  // plain text editor (fallback when Ace is not available)
   this.validateSchema = null;
-<<<<<<< HEAD
   this.validationSequence = 0;
-=======
->>>>>>> 330fd983
   this.annotations = [];
 
   // create a debounced validate function
@@ -278,12 +275,8 @@
   additinalErrorsIndication.innerHTML = "Scroll for more &#9663;";
   this.dom.additinalErrorsIndication = additinalErrorsIndication;
   validationErrorsContainer.appendChild(additinalErrorsIndication);
-  validationErrorsContainer.onscroll = function () {
-<<<<<<< HEAD
+  validationErrorsContainer.onscroll = function () {    
     additinalErrorsIndication.style.display = me.dom.validationErrorsContainer.scrollTop === 0 ? 'block' : 'none';
-=======
-    additinalErrorsIndication.style.display = (me.annotations.length && me.dom.validationErrorsContainer.scrollTop === 0) ? 'block' : 'none';
->>>>>>> 330fd983
   }
 
   if (options.statusBar) {
@@ -351,15 +344,12 @@
 
     statusBar.appendChild(validationErrorCount);
     statusBar.appendChild(validationErrorIcon);
-<<<<<<< HEAD
-=======
 
     this.parseErrorIndication = document.createElement('span');
     this.parseErrorIndication.className = 'jsoneditor-parse-error-icon';
     this.parseErrorIndication.title = 'parse error - check that the json is valid';
     this.parseErrorIndication.style.display = 'none';
     statusBar.appendChild(this.parseErrorIndication);
->>>>>>> 330fd983
   }
 
   this.setSchema(this.options.schema, this.options.schemaRefs);  
@@ -700,7 +690,6 @@
   }
   // validate JSON schema
   this._debouncedValidate();
-<<<<<<< HEAD
 };
 
 /**
@@ -716,8 +705,6 @@
   this.onChangeDisabled = true; // don't fire an onChange event
   this.setText(jsonText);
   this.onChangeDisabled = false;
-=======
->>>>>>> 330fd983
 };
 
 /**
@@ -725,26 +712,9 @@
  * Throws an exception when no JSON schema is configured
  */
 textmode.validate = function () {
-<<<<<<< HEAD
   var doValidate = false;
   var schemaErrors = [];
-=======
-  var me = this;
-  // clear all current errors
-  if (this.dom.validationErrors) {
-    this.dom.validationErrors.parentNode.removeChild(this.dom.validationErrors);
-    this.dom.validationErrors = null;
-    this.dom.additinalErrorsIndication.style.display = 'none';
-
-    this.content.style.marginBottom = '';
-    this.content.style.paddingBottom = '';
-  }
-
-  var doValidate = false;
-  var errors = [];
-  var validationErrorsCount = 0;
-
->>>>>>> 330fd983
+  var parseErrors = [];
   var json;
   try {
     json = this.get(); // this can fail when there is no valid json
@@ -760,7 +730,7 @@
       if (match) {
         line = +match[1];
       }
-      errors.push({
+      parseErrors.push({
         type: 'error',
         message: err.message,
         line: line
@@ -769,25 +739,16 @@
   }
 
   // only validate the JSON when parsing the JSON succeeded
-<<<<<<< HEAD
   if (doValidate) {
     // execute JSON schema validation (ajv)
     if (this.validateSchema) {
       var valid = this.validateSchema(json);
       if (!valid) {
         schemaErrors = this.validateSchema.errors.map(function (error) {
+          error.type = "validation";
           return util.improveSchemaError(error);
         });
       }
-=======
-  if (doValidate && this.validateSchema) {
-    var valid = this.validateSchema(json);
-    if (!valid) {
-      errors = errors.concat(this.validateSchema.errors.map(function (error) {
-        error.type = "validation";
-        return util.improveSchemaError(error);
-      }));
->>>>>>> 330fd983
     }
 
     // execute custom validation and after than merge and render all errors
@@ -798,8 +759,8 @@
         .then(function (customValidationErrors) {
           // only apply when there was no other validation started whilst resolving async results
           if (seq === me.validationSequence) {
-            var errors = schemaErrors.concat(customValidationErrors || []);
-            me._renderValidationErrors(errors);
+            var errors = schemaErrors.concat(parseErrors || []).concat(customValidationErrors || []);
+            me._renderErrors(errors);
           }
         })
         .catch(function (err) {
@@ -807,11 +768,10 @@
         });
   }
   else {
-    this._renderValidationErrors([]);
-  }
-};
-
-<<<<<<< HEAD
+    this._renderErrors(parseErrors || []);
+  }
+};
+
 /**
  * Execute custom validation if configured.
  *
@@ -861,8 +821,11 @@
   return Promise.resolve(null);
 };
 
-textmode._renderValidationErrors = function(errors) {
+textmode._renderErrors = function(errors) {
   // clear all current errors
+  var me = this;
+  var validationErrorsCount = 0;
+
   if (this.dom.validationErrors) {
     this.dom.validationErrors.parentNode.removeChild(this.dom.validationErrors);
     this.dom.validationErrors = null;
@@ -872,18 +835,19 @@
     this.content.style.paddingBottom = '';
   }
 
+  var jsonText = this.getText();
+  var errorPaths = [];
+  errors.reduce(function(acc, curr) {
+    if(acc.indexOf(curr.dataPath) === -1) {
+      acc.push(curr.dataPath);
+    }
+    return acc;
+  }, errorPaths);
+  var errorLocations = util.getPositionForPath(jsonText, errorPaths);
+
   // render the new errors
   if (errors.length > 0) {
     if (this.aceEditor) {
-      var jsonText = this.getText();
-      var errorPaths = [];
-      errors.reduce(function(acc, curr) {
-        if(acc.indexOf(curr.dataPath) === -1) {
-          acc.push(curr.dataPath);
-        }
-        return acc;
-      }, errorPaths);
-      var errorLocations = util.getPositionForPath(jsonText, errorPaths);
       this.annotations = errorLocations.map(function (errLoc) {
         var validationErrors = errors.filter(function(err){ return err.dataPath === errLoc.path; });
         var message = validationErrors.map(function(err) { return err.message }).join('\n');
@@ -900,58 +864,6 @@
         return {};
       });
       this._refreshAnnotations();
-
-    } else {
-      var validationErrors = document.createElement('div');
-      validationErrors.innerHTML = '<table class="jsoneditor-text-errors">' +
-          '<tbody>' +
-          errors.map(function (error) {
-            var message;
-            if (typeof error === 'string') {
-              message = '<td colspan="2"><pre>' + error + '</pre></td>';
-            }
-            else {
-              message = '<td>' + error.dataPath + '</td>' +
-                  '<td>' + error.message + '</td>';
-            }
-
-            return '<tr><td><button class="jsoneditor-schema-error"></button></td>' + message + '</tr>'
-          }).join('') +
-          '</tbody>' +
-          '</table>';
-
-      this.dom.validationErrors = validationErrors;
-      this.dom.validationErrorsContainer.appendChild(validationErrors);
-      this.dom.additinalErrorsIndication.title = errors.length + " errors total";
-
-=======
-  if (errors.length > 0) {
-    var jsonText = this.getText();
-    var errorPaths = [];
-    errors.reduce(function(acc, curr) {
-      if(acc.indexOf(curr.dataPath) === -1) {
-        acc.push(curr.dataPath);
-      }; 
-      return acc;
-    }, errorPaths);      
-    var errorLocations = util.getPositionForPath(jsonText, errorPaths);
-    if (this.aceEditor) {
-      me.annotations = errorLocations.map(function (errLoc) {
-        var validationErrors = errors.filter(function(err){ return err.dataPath === errLoc.path; });
-        var validationError = validationErrors.reduce(function(acc, curr) { acc.message += '\n' + curr.message; return acc; });
-        if (validationError) {
-          return {
-            row: errLoc.line,
-            column: errLoc.column,
-            text: "Schema Validation Error: \n" + validationError.message,
-            type: "warning",
-            source: "jsoneditor",
-          }
-        }
-
-        return {};
-      });
-      me._refreshAnnotations();
 
     } else {
       var validationErrors = document.createElement('div');
@@ -1004,49 +916,30 @@
       this.dom.validationErrorsContainer.appendChild(validationErrors);
       this.dom.additinalErrorsIndication.title = errors.length + " errors total";
 
->>>>>>> 330fd983
       if (this.dom.validationErrorsContainer.clientHeight < this.dom.validationErrorsContainer.scrollHeight) {
         this.dom.additinalErrorsIndication.style.display = 'block';
       }
 
       var height = this.dom.validationErrorsContainer.clientHeight + (this.dom.statusBar ? this.dom.statusBar.clientHeight : 0);
-<<<<<<< HEAD
       // var height = validationErrors.clientHeight + (this.dom.statusBar ? this.dom.statusBar.clientHeight : 0);
-=======
->>>>>>> 330fd983
       this.content.style.marginBottom = (-height) + 'px';
       this.content.style.paddingBottom = height + 'px';
     }
   } else {
     if (this.aceEditor) {
-<<<<<<< HEAD
       this.annotations = [];
       this._refreshAnnotations();
     }
   }
 
   if (this.options.statusBar) {
-    var showIndication = !!errors.length;
+    validationErrorsCount = validationErrorsCount || this.annotations.length;
+    var showIndication = !!validationErrorsCount;
     this.validationErrorIndication.validationErrorIcon.style.display = showIndication ? 'inline' : 'none';
     this.validationErrorIndication.validationErrorCount.style.display = showIndication ? 'inline' : 'none';
     if (showIndication) {
-      this.validationErrorIndication.validationErrorCount.innerText = errors.length;
-      this.validationErrorIndication.validationErrorIcon.title = errors.length + ' schema validation error(s) found';
-=======
-      me.annotations = [];
-      me._refreshAnnotations();
-    }
-  }
-
-  if (me.options.statusBar) {
-    validationErrorsCount = validationErrorsCount || me.annotations.length;
-    var showIndication = !!validationErrorsCount;
-    me.validationErrorIndication.validationErrorIcon.style.display = showIndication ? 'inline' : 'none';
-    me.validationErrorIndication.validationErrorCount.style.display = showIndication ? 'inline' : 'none';
-    if (showIndication) {
-      me.validationErrorIndication.validationErrorCount.innerText = validationErrorsCount;
-      me.validationErrorIndication.validationErrorIcon.title = validationErrorsCount + ' schema validation error(s) found';
->>>>>>> 330fd983
+      this.validationErrorIndication.validationErrorCount.innerText = validationErrorsCount;
+      this.validationErrorIndication.validationErrorIcon.title = validationErrorsCount + ' schema validation error(s) found';
     }
   }
 
