--- conflicted
+++ resolved
@@ -9,52 +9,113 @@
 var modeswitcher = require('./modeswitcher');
 var util = require('./util');
 
-// create a mixin with the functions for text mode
-var textmode = {};
-
-/**
- * Create a text editor
- * @param {Element} container
- * @param {Object} [options]         Object with options. available options:
- *                                   {String} mode         Available values:
- *                                                         "text" (default)
- *                                                         or "code".
- *                                   {Number} indentation  Number of indentation
- *                                                         spaces. 2 by default.
- *                                   {function} change     Callback method
- *                                                         triggered on change
+  // create a mixin with the functions for text mode
+  var textmode = {};
+
+  /**
+   * Create a text editor
+   * @param {Element} container
+   * @param {Object} [options]         Object with options. available options:
+   *                                   {String} mode         Available values:
+   *                                                         "text" (default)
+   *                                                         or "code".
+   *                                   {Number} indentation  Number of indentation
+   *                                                         spaces. 2 by default.
+   *                                   {function} change     Callback method
+   *                                                         triggered on change
  *                                   {Object} ace          A custom instance of
  *                                                         Ace editor.
- * @private
- */
-textmode.create = function (container, options) {
-  // read options
-  options = options || {};
-  this.options = options;
+   * @private
+   */
+  textmode.create = function (container, options) {
+    // read options
+    options = options || {};
+    this.options = options;
 
   // indentation
-  if (options.indentation) {
-    this.indentation = Number(options.indentation);
-  }
-  else {
-    this.indentation = 2; // number of spaces
-  }
+    if (options.indentation) {
+      this.indentation = Number(options.indentation);
+    }
+    else {
+      this.indentation = 2;       // number of spaces
+    }
 
   // grab ace from options if provided
   var _ace = options.ace ? options.ace : ace;
 
   // determine mode
-  this.mode = (options.mode == 'code') ? 'code' : 'text';
-  if (this.mode == 'code') {
-    // verify whether Ace editor is available and supported
+    this.mode = (options.mode == 'code') ? 'code' : 'text';
+    if (this.mode == 'code') {
+      // verify whether Ace editor is available and supported
     if (typeof _ace === 'undefined') {
-      this.mode = 'text';
-      util.log('WARNING: Cannot load code editor, Ace library not loaded. ' +
-          'Falling back to plain text editor');
-    }
-  }
-
-<<<<<<< HEAD
+        this.mode = 'text';
+        util.log('WARNING: Cannot load code editor, Ace library not loaded. ' +
+            'Falling back to plain text editor');
+      }
+    }
+
+  // determine theme
+  this.theme = options.theme || 'ace/theme/jsoneditor';
+
+    var me = this;
+    this.container = container;
+    this.dom = {};
+    this.editor = undefined;    // ace code editor
+    this.textarea = undefined;  // plain text editor (fallback when Ace is not available)
+
+    this.width = container.clientWidth;
+    this.height = container.clientHeight;
+
+    this.frame = document.createElement('div');
+    this.frame.className = 'jsoneditor';
+    this.frame.onclick = function (event) {
+      // prevent default submit action when the editor is located inside a form
+      event.preventDefault();
+    };
+  this.frame.onkeydown = function (event) {
+    me._onKeyDown(event);
+  };
+
+    // create menu
+    this.menu = document.createElement('div');
+    this.menu.className = 'menu';
+    this.frame.appendChild(this.menu);
+
+    // create format button
+    var buttonFormat = document.createElement('button');
+    buttonFormat.className = 'format';
+  buttonFormat.title = 'Format JSON data, with proper indentation and line feeds (Ctrl+\\)';
+    this.menu.appendChild(buttonFormat);
+    buttonFormat.onclick = function () {
+      try {
+        me.format();
+      }
+      catch (err) {
+        me._onError(err);
+      }
+    };
+
+    // create compact button
+    var buttonCompact = document.createElement('button');
+    buttonCompact.className = 'compact';
+  buttonCompact.title = 'Compact JSON data, remove all whitespaces (Ctrl+Shift+\\)';
+    this.menu.appendChild(buttonCompact);
+    buttonCompact.onclick = function () {
+      try {
+        me.compact();
+      }
+      catch (err) {
+        me._onError(err);
+      }
+    };
+
+    // create mode box
+    if (this.options && this.options.modes && this.options.modes.length) {
+      var modeBox = modeswitcher.create(this, this.options.modes, this.options.mode);
+      this.menu.appendChild(modeBox);
+      this.dom.modeBox = modeBox;
+    }
+
     this.content = document.createElement('div');
     this.content.className = 'outer';
     this.frame.appendChild(this.content);
@@ -67,12 +128,12 @@
       this.editorDom.style.width = '100%'; // TODO: move to css
       this.content.appendChild(this.editorDom);
 
-      var editor = ace.edit(this.editorDom);
-      editor.setTheme('ace/theme/jsoneditor');
+    var editor = _ace.edit(this.editorDom);
+    editor.setTheme(this.theme);
       editor.setShowPrintMargin(false);
       editor.setFontSize(13);
       editor.getSession().setMode('ace/mode/json');
-      editor.getSession().setTabSize(2);
+    editor.getSession().setTabSize(this.indentation);
       editor.getSession().setUseSoftTabs(true);
       editor.getSession().setUseWrapMode(true);
       this.editor = editor;
@@ -121,138 +182,8 @@
       }
     }
   };
-=======
-  // determine theme
-  this.theme = options.theme || 'ace/theme/jsoneditor';
->>>>>>> ca857b38
-
-  var me = this;
-  this.container = container;
-  this.dom = {};
-  this.editor = undefined;    // ace code editor
-  this.textarea = undefined;  // plain text editor (fallback when Ace is not available)
-
-  this.width = container.clientWidth;
-  this.height = container.clientHeight;
-
-  this.frame = document.createElement('div');
-  this.frame.className = 'jsoneditor';
-  this.frame.onclick = function (event) {
-    // prevent default submit action when the editor is located inside a form
-    event.preventDefault();
-  };
-  this.frame.onkeydown = function (event) {
-    me._onKeyDown(event);
-  };
-
-  // create menu
-  this.menu = document.createElement('div');
-  this.menu.className = 'menu';
-  this.frame.appendChild(this.menu);
-
-  // create format button
-  var buttonFormat = document.createElement('button');
-  buttonFormat.className = 'format';
-  buttonFormat.title = 'Format JSON data, with proper indentation and line feeds (Ctrl+\\)';
-  this.menu.appendChild(buttonFormat);
-  buttonFormat.onclick = function () {
-    try {
-      me.format();
-    }
-    catch (err) {
-      me._onError(err);
-    }
-  };
-
-  // create compact button
-  var buttonCompact = document.createElement('button');
-  buttonCompact.className = 'compact';
-  buttonCompact.title = 'Compact JSON data, remove all whitespaces (Ctrl+Shift+\\)';
-  this.menu.appendChild(buttonCompact);
-  buttonCompact.onclick = function () {
-    try {
-      me.compact();
-    }
-    catch (err) {
-      me._onError(err);
-    }
-  };
-
-  // create mode box
-  if (this.options && this.options.modes && this.options.modes.length) {
-    var modeBox = modeswitcher.create(this, this.options.modes, this.options.mode);
-    this.menu.appendChild(modeBox);
-    this.dom.modeBox = modeBox;
-  }
-
-  this.content = document.createElement('div');
-  this.content.className = 'outer';
-  this.frame.appendChild(this.content);
-
-  this.container.appendChild(this.frame);
-
-  if (this.mode == 'code') {
-    this.editorDom = document.createElement('div');
-    this.editorDom.style.height = '100%'; // TODO: move to css
-    this.editorDom.style.width = '100%'; // TODO: move to css
-    this.content.appendChild(this.editorDom);
-
-    var editor = _ace.edit(this.editorDom);
-    editor.setTheme(this.theme);
-    editor.setShowPrintMargin(false);
-    editor.setFontSize(13);
-    editor.getSession().setMode('ace/mode/json');
-    editor.getSession().setTabSize(this.indentation);
-    editor.getSession().setUseSoftTabs(true);
-    editor.getSession().setUseWrapMode(true);
-    this.editor = editor;
-
-    var poweredBy = document.createElement('a');
-    poweredBy.appendChild(document.createTextNode('powered by ace'));
-    poweredBy.href = 'http://ace.ajax.org';
-    poweredBy.target = '_blank';
-    poweredBy.className = 'poweredBy';
-    poweredBy.onclick = function () {
-      // TODO: this anchor falls below the margin of the content,
-      // therefore the normal a.href does not work. We use a click event
-      // for now, but this should be fixed.
-      window.open(poweredBy.href, poweredBy.target);
-    };
-    this.menu.appendChild(poweredBy);
-
-    if (options.change) {
-      // register onchange event
-      editor.on('change', function () {
-        options.change();
-      });
-    }
-  }
-  else {
-    // load a plain text textarea
-    var textarea = document.createElement('textarea');
-    textarea.className = 'text';
-    textarea.spellcheck = false;
-    this.content.appendChild(textarea);
-    this.textarea = textarea;
-
-    if (options.change) {
-      // register onchange event
-      if (this.textarea.oninput === null) {
-        this.textarea.oninput = function () {
-          options.change();
-        }
-      }
-      else {
-        // oninput is undefined. For IE8-
-        this.textarea.onchange = function () {
-          options.change();
-        }
-      }
-    }
-  }
-};
-
-/**
+
+  /**
  * Event handler for keydown. Handles shortcut keys
  * @param {Event} event
  * @private
@@ -271,7 +202,141 @@
     handled = true;
   }
 
-<<<<<<< HEAD
+  if (handled) {
+    event.preventDefault();
+    event.stopPropagation();
+  }
+};
+
+/**
+   * Detach the editor from the DOM
+   * @private
+   */
+  textmode._delete = function () {
+    if (this.frame && this.container && this.frame.parentNode == this.container) {
+      this.container.removeChild(this.frame);
+    }
+  };
+
+  /**
+   * Throw an error. If an error callback is configured in options.error, this
+   * callback will be invoked. Else, a regular error is thrown.
+   * @param {Error} err
+   * @private
+   */
+  textmode._onError = function(err) {
+    // TODO: onError is deprecated since version 2.2.0. cleanup some day
+    if (typeof this.onError === 'function') {
+      util.log('WARNING: JSONEditor.onError is deprecated. ' +
+          'Use options.error instead.');
+      this.onError(err);
+    }
+
+    if (this.options && typeof this.options.error === 'function') {
+      this.options.error(err);
+    }
+    else {
+      throw err;
+    }
+  };
+
+  /**
+   * Compact the code in the formatter
+   */
+  textmode.compact = function () {
+  var json = this.get();
+  var text = JSON.stringify(json);
+  this.setText(text);
+  };
+
+  /**
+   * Format the code in the formatter
+   */
+  textmode.format = function () {
+  var json = this.get();
+  var text = JSON.stringify(json, null, this.indentation);
+  this.setText(text);
+  };
+
+  /**
+   * Set focus to the formatter
+   */
+  textmode.focus = function () {
+    if (this.textarea) {
+      this.textarea.focus();
+    }
+    if (this.editor) {
+      this.editor.focus();
+    }
+  };
+
+  /**
+   * Resize the formatter
+   */
+  textmode.resize = function () {
+    if (this.editor) {
+      var force = false;
+      this.editor.resize(force);
+    }
+  };
+
+  /**
+   * Set json data in the formatter
+   * @param {Object} json
+   */
+  textmode.set = function(json) {
+    this.setText(JSON.stringify(json, null, this.indentation));
+  };
+
+  /**
+   * Get json data from the formatter
+   * @return {Object} json
+   */
+  textmode.get = function() {
+  var text = this.getText();
+  var json;
+
+  try {
+    json = util.parse(text); // this can throw an error
+  }
+  catch (err) {
+    // try to sanitize json, replace JavaScript notation with JSON notation
+    text = util.sanitize(text);
+
+    // try to parse again
+    json = util.parse(text); // this can throw an error
+  }
+
+  return json;
+  };
+
+  /**
+   * Get the text contents of the editor
+   * @return {String} jsonText
+   */
+  textmode.getText = function() {
+    if (this.textarea) {
+      return this.textarea.value;
+    }
+    if (this.editor) {
+      return this.editor.getValue();
+    }
+    return '';
+  };
+
+  /**
+   * Set the text contents of the editor
+   * @param {String} jsonText
+   */
+  textmode.setText = function(jsonText) {
+    if (this.textarea) {
+      this.textarea.value = jsonText;
+    }
+    if (this.editor) {
+      this.editor.setValue(jsonText, -1);
+    }
+  };
+
   function replaceRootJSONPatch(textmode){
     return {
           op: "replace",
@@ -281,7 +346,7 @@
   }
 
   // define modes
-  return [
+module.exports = [
     {
       mode: 'text',
       mixin: textmode,
@@ -294,157 +359,4 @@
       data: 'text',
       load: textmode.format
     }
-  ];
-});
-=======
-  if (handled) {
-    event.preventDefault();
-    event.stopPropagation();
-  }
-};
-
-/**
- * Detach the editor from the DOM
- * @private
- */
-textmode._delete = function () {
-  if (this.frame && this.container && this.frame.parentNode == this.container) {
-    this.container.removeChild(this.frame);
-  }
-};
-
-/**
- * Throw an error. If an error callback is configured in options.error, this
- * callback will be invoked. Else, a regular error is thrown.
- * @param {Error} err
- * @private
- */
-textmode._onError = function(err) {
-  // TODO: onError is deprecated since version 2.2.0. cleanup some day
-  if (typeof this.onError === 'function') {
-    util.log('WARNING: JSONEditor.onError is deprecated. ' +
-        'Use options.error instead.');
-    this.onError(err);
-  }
-
-  if (this.options && typeof this.options.error === 'function') {
-    this.options.error(err);
-  }
-  else {
-    throw err;
-  }
-};
-
-/**
- * Compact the code in the formatter
- */
-textmode.compact = function () {
-  var json = this.get();
-  var text = JSON.stringify(json);
-  this.setText(text);
-};
-
-/**
- * Format the code in the formatter
- */
-textmode.format = function () {
-  var json = this.get();
-  var text = JSON.stringify(json, null, this.indentation);
-  this.setText(text);
-};
-
-/**
- * Set focus to the formatter
- */
-textmode.focus = function () {
-  if (this.textarea) {
-    this.textarea.focus();
-  }
-  if (this.editor) {
-    this.editor.focus();
-  }
-};
-
-/**
- * Resize the formatter
- */
-textmode.resize = function () {
-  if (this.editor) {
-    var force = false;
-    this.editor.resize(force);
-  }
-};
-
-/**
- * Set json data in the formatter
- * @param {Object} json
- */
-textmode.set = function(json) {
-  this.setText(JSON.stringify(json, null, this.indentation));
-};
-
-/**
- * Get json data from the formatter
- * @return {Object} json
- */
-textmode.get = function() {
-  var text = this.getText();
-  var json;
-
-  try {
-    json = util.parse(text); // this can throw an error
-  }
-  catch (err) {
-    // try to sanitize json, replace JavaScript notation with JSON notation
-    text = util.sanitize(text);
-
-    // try to parse again
-    json = util.parse(text); // this can throw an error
-  }
-
-  return json;
-};
-
-/**
- * Get the text contents of the editor
- * @return {String} jsonText
- */
-textmode.getText = function() {
-  if (this.textarea) {
-    return this.textarea.value;
-  }
-  if (this.editor) {
-    return this.editor.getValue();
-  }
-  return '';
-};
-
-/**
- * Set the text contents of the editor
- * @param {String} jsonText
- */
-textmode.setText = function(jsonText) {
-  if (this.textarea) {
-    this.textarea.value = jsonText;
-  }
-  if (this.editor) {
-    this.editor.setValue(jsonText, -1);
-  }
-};
-
-// define modes
-module.exports = [
-  {
-    mode: 'text',
-    mixin: textmode,
-    data: 'text',
-    load: textmode.format
-  },
-  {
-    mode: 'code',
-    mixin: textmode,
-    data: 'text',
-    load: textmode.format
-  }
-];
->>>>>>> ca857b38
+  ];