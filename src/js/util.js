var jsonlint = require('jsonlint');

/**
 * Parse JSON using the parser built-in in the browser.
 * On exception, the jsonString is validated and a detailed error is thrown.
 * @param {String} jsonString
 * @return {JSON} json
 */
exports.parse = function parse(jsonString) {
  try {
    return JSON.parse(jsonString);
  }
  catch (err) {
    // try to throw a more detailed error message using validate
    exports.validate(jsonString);

    // rethrow the original error
    throw err;
  }
};

/**
 * Sanitize a JSON-like string containing. For example changes JavaScript
 * notation into JSON notation.
 * This function for example changes a string like "{a: 2, 'b': {c: 'd'}"
 * into '{"a": 2, "b": {"c": "d"}'
 * @param {string} jsString
 * @returns {string} json
 */
exports.sanitize = function (jsString) {
  // escape all single and double quotes inside strings
  var chars = [];
  var inString = false;
  var i = 0;
  while(i < jsString.length) {
    var c = jsString.charAt(i);
    var isEscaped = jsString.charAt(i - 1) === '\\';

    if ((c === '"' || c === '\'') && !isEscaped) {
      if (c === inString) {
        // end of string
        inString = false;
      }
<<<<<<< HEAD
      else if (!inString) {
        // start of string
        inString = c;
=======

      chars.push(c);
      i++;
    }
    var jsonString = chars.join('');

    // replace unescaped single quotes with double quotes,
    // and replace escaped single quotes with unescaped single quotes
    // TODO: we could do this step immediately in the previous step
    jsonString = jsonString.replace(/(.?)'/g, function ($0, $1) {
      return ($1 == '\\') ? '\'' : $1 + '"';
    });

    // enclose unquoted object keys with double quotes
    jsonString = jsonString.replace(/([{,]\s*)([a-zA-Z_][a-zA-Z0-9_]*)(\s*:)/g, function ($0, $1, $2, $3) {
      return $1 + '"' + $2 + '"' + $3;
    });

    jsonString = jsonString.replace(/\/\*(.|[\r\n])*?\*\//g,'');//Remove all code comments

    //If JSON starts with a function (Carachters/digist/"_-"), remove this function. 
    //This is usefull for "stripping" JSONP objects to become JSON
    //For example: function_12321321 ( [{"a":"b"}] ); => [{"a":"b"}]
    var match = jsonString.match(/^\s*[\dA-z_$]+\s*\(([\s\S]*)\)\s*;?\s*$/);
    if (match) {
      var jsonString = match[1];
    }
   
    return jsonString;
  };

  /**
   * Validate a string containing a JSON object
   * This method uses JSONLint to validate the String. If JSONLint is not
   * available, the built-in JSON parser of the browser is used.
   * @param {String} jsonString   String with an (invalid) JSON object
   * @throws Error
   */
  util.validate = function validate(jsonString) {
    if (typeof(jsonlint) != 'undefined') {
      jsonlint.parse(jsonString);
    }
    else {
      JSON.parse(jsonString);
    }
  };

  /**
   * Extend object a with the properties of object b
   * @param {Object} a
   * @param {Object} b
   * @return {Object} a
   */
  util.extend = function extend(a, b) {
    for (var prop in b) {
      if (b.hasOwnProperty(prop)) {
        a[prop] = b[prop];
>>>>>>> 1a5ea41e
      }
      else {
        // add escape character
        chars.push('\\');
      }
    }

    chars.push(c);
    i++;
  }
  var jsonString = chars.join('');

  // replace unescaped single quotes with double quotes,
  // and replace escaped single quotes with unescaped single quotes
  // TODO: we could do this step immediately in the previous step
  jsonString = jsonString.replace(/(.?)'/g, function ($0, $1) {
    return ($1 == '\\') ? '\'' : $1 + '"';
  });

  // enclose unquoted object keys with double quotes
  jsonString = jsonString.replace(/([{,]\s*)([a-zA-Z_][a-zA-Z0-9_]*)(\s*:)/g, function ($0, $1, $2, $3) {
    return $1 + '"' + $2 + '"' + $3;
  });

  return jsonString;
};

/**
 * Validate a string containing a JSON object
 * This method uses JSONLint to validate the String. If JSONLint is not
 * available, the built-in JSON parser of the browser is used.
 * @param {String} jsonString   String with an (invalid) JSON object
 * @throws Error
 */
exports.validate = function validate(jsonString) {
  if (typeof(jsonlint) != 'undefined') {
    jsonlint.parse(jsonString);
  }
  else {
    JSON.parse(jsonString);
  }
};

/**
 * Extend object a with the properties of object b
 * @param {Object} a
 * @param {Object} b
 * @return {Object} a
 */
exports.extend = function extend(a, b) {
  for (var prop in b) {
    if (b.hasOwnProperty(prop)) {
      a[prop] = b[prop];
    }
  }
  return a;
};

/**
 * Remove all properties from object a
 * @param {Object} a
 * @return {Object} a
 */
exports.clear = function clear (a) {
  for (var prop in a) {
    if (a.hasOwnProperty(prop)) {
      delete a[prop];
    }
  }
  return a;
};

/**
 * Output text to the console, if console is available
 * @param {...*} args
 */
exports.log = function log (args) {
  if (typeof console !== 'undefined' && typeof console.log === 'function') {
    console.log.apply(console, arguments);
  }
};

/**
 * Get the type of an object
 * @param {*} object
 * @return {String} type
 */
exports.type = function type (object) {
  if (object === null) {
    return 'null';
  }
  if (object === undefined) {
    return 'undefined';
  }
  if ((object instanceof Number) || (typeof object === 'number')) {
    return 'number';
  }
  if ((object instanceof String) || (typeof object === 'string')) {
    return 'string';
  }
  if ((object instanceof Boolean) || (typeof object === 'boolean')) {
    return 'boolean';
  }
  if ((object instanceof RegExp) || (typeof object === 'regexp')) {
    return 'regexp';
  }
  if (exports.isArray(object)) {
    return 'array';
  }

  return 'object';
};

/**
 * Test whether a text contains a url (matches when a string starts
 * with 'http://*' or 'https://*' and has no whitespace characters)
 * @param {String} text
 */
var isUrlRegex = /^https?:\/\/\S+$/;
exports.isUrl = function isUrl (text) {
  return (typeof text == 'string' || text instanceof String) &&
      isUrlRegex.test(text);
};

/**
 * Tes whether given object is an Array
 * @param {*} obj
 * @returns {boolean} returns true when obj is an array
 */
exports.isArray = function (obj) {
  return Object.prototype.toString.call(obj) === '[object Array]';
};

/**
 * Retrieve the absolute left value of a DOM element
 * @param {Element} elem    A dom element, for example a div
 * @return {Number} left    The absolute left position of this element
 *                          in the browser page.
 */
exports.getAbsoluteLeft = function getAbsoluteLeft(elem) {
  var rect = elem.getBoundingClientRect();
  return rect.left + window.pageXOffset || document.scrollLeft || 0;
};

/**
 * Retrieve the absolute top value of a DOM element
 * @param {Element} elem    A dom element, for example a div
 * @return {Number} top     The absolute top position of this element
 *                          in the browser page.
 */
exports.getAbsoluteTop = function getAbsoluteTop(elem) {
  var rect = elem.getBoundingClientRect();
  return rect.top + window.pageYOffset || document.scrollTop || 0;
};

/**
 * add a className to the given elements style
 * @param {Element} elem
 * @param {String} className
 */
exports.addClassName = function addClassName(elem, className) {
  var classes = elem.className.split(' ');
  if (classes.indexOf(className) == -1) {
    classes.push(className); // add the class to the array
    elem.className = classes.join(' ');
  }
};

/**
 * add a className to the given elements style
 * @param {Element} elem
 * @param {String} className
 */
exports.removeClassName = function removeClassName(elem, className) {
  var classes = elem.className.split(' ');
  var index = classes.indexOf(className);
  if (index != -1) {
    classes.splice(index, 1); // remove the class from the array
    elem.className = classes.join(' ');
  }
};

/**
 * Strip the formatting from the contents of a div
 * the formatting from the div itself is not stripped, only from its childs.
 * @param {Element} divElement
 */
exports.stripFormatting = function stripFormatting(divElement) {
  var childs = divElement.childNodes;
  for (var i = 0, iMax = childs.length; i < iMax; i++) {
    var child = childs[i];

    // remove the style
    if (child.style) {
      // TODO: test if child.attributes does contain style
      child.removeAttribute('style');
    }

    // remove all attributes
    var attributes = child.attributes;
    if (attributes) {
      for (var j = attributes.length - 1; j >= 0; j--) {
        var attribute = attributes[j];
        if (attribute.specified == true) {
          child.removeAttribute(attribute.name);
        }
      }
    }

    // recursively strip childs
    exports.stripFormatting(child);
  }
};

/**
 * Set focus to the end of an editable div
 * code from Nico Burns
 * http://stackoverflow.com/users/140293/nico-burns
 * http://stackoverflow.com/questions/1125292/how-to-move-cursor-to-end-of-contenteditable-entity
 * @param {Element} contentEditableElement   A content editable div
 */
exports.setEndOfContentEditable = function setEndOfContentEditable(contentEditableElement) {
  var range, selection;
  if(document.createRange) {
    range = document.createRange();//Create a range (a range is a like the selection but invisible)
    range.selectNodeContents(contentEditableElement);//Select the entire contents of the element with the range
    range.collapse(false);//collapse the range to the end point. false means collapse to end rather than the start
    selection = window.getSelection();//get the selection object (allows you to change selection)
    selection.removeAllRanges();//remove any selections already made
    selection.addRange(range);//make the range you have just created the visible selection
  }
};

/**
 * Select all text of a content editable div.
 * http://stackoverflow.com/a/3806004/1262753
 * @param {Element} contentEditableElement   A content editable div
 */
exports.selectContentEditable = function selectContentEditable(contentEditableElement) {
  if (!contentEditableElement || contentEditableElement.nodeName != 'DIV') {
    return;
  }

  var sel, range;
  if (window.getSelection && document.createRange) {
    range = document.createRange();
    range.selectNodeContents(contentEditableElement);
    sel = window.getSelection();
    sel.removeAllRanges();
    sel.addRange(range);
  }
};

/**
 * Get text selection
 * http://stackoverflow.com/questions/4687808/contenteditable-selected-text-save-and-restore
 * @return {Range | TextRange | null} range
 */
exports.getSelection = function getSelection() {
  if (window.getSelection) {
    var sel = window.getSelection();
    if (sel.getRangeAt && sel.rangeCount) {
      return sel.getRangeAt(0);
    }
  }
  return null;
};

/**
 * Set text selection
 * http://stackoverflow.com/questions/4687808/contenteditable-selected-text-save-and-restore
 * @param {Range | TextRange | null} range
 */
exports.setSelection = function setSelection(range) {
  if (range) {
    if (window.getSelection) {
      var sel = window.getSelection();
      sel.removeAllRanges();
      sel.addRange(range);
    }
  }
};

/**
 * Get selected text range
 * @return {Object} params  object containing parameters:
 *                              {Number}  startOffset
 *                              {Number}  endOffset
 *                              {Element} container  HTML element holding the
 *                                                   selected text element
 *                          Returns null if no text selection is found
 */
exports.getSelectionOffset = function getSelectionOffset() {
  var range = exports.getSelection();

  if (range && 'startOffset' in range && 'endOffset' in range &&
      range.startContainer && (range.startContainer == range.endContainer)) {
    return {
      startOffset: range.startOffset,
      endOffset: range.endOffset,
      container: range.startContainer.parentNode
    };
  }

  return null;
};

/**
 * Set selected text range in given element
 * @param {Object} params   An object containing:
 *                              {Element} container
 *                              {Number} startOffset
 *                              {Number} endOffset
 */
exports.setSelectionOffset = function setSelectionOffset(params) {
  if (document.createRange && window.getSelection) {
    var selection = window.getSelection();
    if(selection) {
      var range = document.createRange();
      // TODO: do not suppose that the first child of the container is a textnode,
      //       but recursively find the textnodes
      range.setStart(params.container.firstChild, params.startOffset);
      range.setEnd(params.container.firstChild, params.endOffset);

      exports.setSelection(range);
    }
  }
};

/**
 * Get the inner text of an HTML element (for example a div element)
 * @param {Element} element
 * @param {Object} [buffer]
 * @return {String} innerText
 */
exports.getInnerText = function getInnerText(element, buffer) {
  var first = (buffer == undefined);
  if (first) {
    buffer = {
      'text': '',
      'flush': function () {
        var text = this.text;
        this.text = '';
        return text;
      },
      'set': function (text) {
        this.text = text;
      }
    };
  }

  // text node
  if (element.nodeValue) {
    return buffer.flush() + element.nodeValue;
  }

  // divs or other HTML elements
  if (element.hasChildNodes()) {
    var childNodes = element.childNodes;
    var innerText = '';

    for (var i = 0, iMax = childNodes.length; i < iMax; i++) {
      var child = childNodes[i];

      if (child.nodeName == 'DIV' || child.nodeName == 'P') {
        var prevChild = childNodes[i - 1];
        var prevName = prevChild ? prevChild.nodeName : undefined;
        if (prevName && prevName != 'DIV' && prevName != 'P' && prevName != 'BR') {
          innerText += '\n';
          buffer.flush();
        }
        innerText += exports.getInnerText(child, buffer);
        buffer.set('\n');
      }
      else if (child.nodeName == 'BR') {
        innerText += buffer.flush();
        buffer.set('\n');
      }
      else {
        innerText += exports.getInnerText(child, buffer);
      }
    }

    return innerText;
  }
  else {
    if (element.nodeName == 'P' && exports.getInternetExplorerVersion() != -1) {
      // On Internet Explorer, a <p> with hasChildNodes()==false is
      // rendered with a new line. Note that a <p> with
      // hasChildNodes()==true is rendered without a new line
      // Other browsers always ensure there is a <br> inside the <p>,
      // and if not, the <p> does not render a new line
      return buffer.flush();
    }
  }

  // br or unknown
  return '';
};

/**
 * Returns the version of Internet Explorer or a -1
 * (indicating the use of another browser).
 * Source: http://msdn.microsoft.com/en-us/library/ms537509(v=vs.85).aspx
 * @return {Number} Internet Explorer version, or -1 in case of an other browser
 */
exports.getInternetExplorerVersion = function getInternetExplorerVersion() {
  if (_ieVersion == -1) {
    var rv = -1; // Return value assumes failure.
    if (navigator.appName == 'Microsoft Internet Explorer')
    {
      var ua = navigator.userAgent;
      var re  = new RegExp("MSIE ([0-9]{1,}[\.0-9]{0,})");
      if (re.exec(ua) != null) {
        rv = parseFloat( RegExp.$1 );
      }
    }

    _ieVersion = rv;
  }

  return _ieVersion;
};

/**
 * Test whether the current browser is Firefox
 * @returns {boolean} isFirefox
 */
exports.isFirefox = function isFirefox () {
  return (navigator.userAgent.indexOf("Firefox") != -1);
};

/**
 * cached internet explorer version
 * @type {Number}
 * @private
 */
var _ieVersion = -1;

/**
 * Add and event listener. Works for all browsers
 * @param {Element}     element    An html element
 * @param {string}      action     The action, for example "click",
 *                                 without the prefix "on"
 * @param {function}    listener   The callback function to be executed
 * @param {boolean}     [useCapture] false by default
 * @return {function}   the created event listener
 */
exports.addEventListener = function addEventListener(element, action, listener, useCapture) {
  if (element.addEventListener) {
    if (useCapture === undefined)
      useCapture = false;

    if (action === "mousewheel" && exports.isFirefox()) {
      action = "DOMMouseScroll";  // For Firefox
    }

    element.addEventListener(action, listener, useCapture);
    return listener;
  } else if (element.attachEvent) {
    // Old IE browsers
    var f = function () {
      return listener.call(element, window.event);
    };
    element.attachEvent("on" + action, f);
    return f;
  }
};

/**
 * Remove an event listener from an element
 * @param {Element}  element   An html dom element
 * @param {string}   action    The name of the event, for example "mousedown"
 * @param {function} listener  The listener function
 * @param {boolean}  [useCapture]   false by default
 */
exports.removeEventListener = function removeEventListener(element, action, listener, useCapture) {
  if (element.removeEventListener) {
    if (useCapture === undefined)
      useCapture = false;

    if (action === "mousewheel" && exports.isFirefox()) {
      action = "DOMMouseScroll";  // For Firefox
    }

    element.removeEventListener(action, listener, useCapture);
  } else if (element.detachEvent) {
    // Old IE browsers
    element.detachEvent("on" + action, listener);
  }
};<|MERGE_RESOLUTION|>--- conflicted
+++ resolved
@@ -41,69 +41,9 @@
         // end of string
         inString = false;
       }
-<<<<<<< HEAD
       else if (!inString) {
         // start of string
         inString = c;
-=======
-
-      chars.push(c);
-      i++;
-    }
-    var jsonString = chars.join('');
-
-    // replace unescaped single quotes with double quotes,
-    // and replace escaped single quotes with unescaped single quotes
-    // TODO: we could do this step immediately in the previous step
-    jsonString = jsonString.replace(/(.?)'/g, function ($0, $1) {
-      return ($1 == '\\') ? '\'' : $1 + '"';
-    });
-
-    // enclose unquoted object keys with double quotes
-    jsonString = jsonString.replace(/([{,]\s*)([a-zA-Z_][a-zA-Z0-9_]*)(\s*:)/g, function ($0, $1, $2, $3) {
-      return $1 + '"' + $2 + '"' + $3;
-    });
-
-    jsonString = jsonString.replace(/\/\*(.|[\r\n])*?\*\//g,'');//Remove all code comments
-
-    //If JSON starts with a function (Carachters/digist/"_-"), remove this function. 
-    //This is usefull for "stripping" JSONP objects to become JSON
-    //For example: function_12321321 ( [{"a":"b"}] ); => [{"a":"b"}]
-    var match = jsonString.match(/^\s*[\dA-z_$]+\s*\(([\s\S]*)\)\s*;?\s*$/);
-    if (match) {
-      var jsonString = match[1];
-    }
-   
-    return jsonString;
-  };
-
-  /**
-   * Validate a string containing a JSON object
-   * This method uses JSONLint to validate the String. If JSONLint is not
-   * available, the built-in JSON parser of the browser is used.
-   * @param {String} jsonString   String with an (invalid) JSON object
-   * @throws Error
-   */
-  util.validate = function validate(jsonString) {
-    if (typeof(jsonlint) != 'undefined') {
-      jsonlint.parse(jsonString);
-    }
-    else {
-      JSON.parse(jsonString);
-    }
-  };
-
-  /**
-   * Extend object a with the properties of object b
-   * @param {Object} a
-   * @param {Object} b
-   * @return {Object} a
-   */
-  util.extend = function extend(a, b) {
-    for (var prop in b) {
-      if (b.hasOwnProperty(prop)) {
-        a[prop] = b[prop];
->>>>>>> 1a5ea41e
       }
       else {
         // add escape character
@@ -127,6 +67,16 @@
   jsonString = jsonString.replace(/([{,]\s*)([a-zA-Z_][a-zA-Z0-9_]*)(\s*:)/g, function ($0, $1, $2, $3) {
     return $1 + '"' + $2 + '"' + $3;
   });
+
+  jsonString = jsonString.replace(/\/\*(.|[\r\n])*?\*\//g,'');//Remove all code comments
+
+  //If JSON starts with a function (Carachters/digist/"_-"), remove this function. 
+  //This is usefull for "stripping" JSONP objects to become JSON
+  //For example: function_12321321 ( [{"a":"b"}] ); => [{"a":"b"}]
+  var match = jsonString.match(/^\s*[\dA-z_$]+\s*\(([\s\S]*)\)\s*;?\s*$/);
+  if (match) {
+    var jsonString = match[1];
+  }
 
   return jsonString;
 };
