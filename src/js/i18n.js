--- conflicted
+++ resolved
@@ -559,8 +559,9 @@
     modePreviewText: 'Prévisualisation',
     modePreviewTitle: 'Activer mode prévisualiser',
     examples: 'Exemples',
-<<<<<<< HEAD
-    default: 'Défaut'
+    default: 'Défaut',
+    containsInvalidProperties: 'Contient des propriétés non valides',
+    containsInvalidItems: 'Contient des éléments invalides'
   },
   de: {
     array: 'Auflistung',
@@ -652,11 +653,6 @@
     modePreviewTitle: 'In den Vorschau-Modus wechseln',
     examples: 'Beispiele',
     default: 'Standardmäßig'
-=======
-    default: 'Défaut',
-    containsInvalidProperties: 'Contient des propriétés non valides',
-    containsInvalidItems: 'Contient des éléments invalides'
->>>>>>> 2aee4a60
   }
 }
 
