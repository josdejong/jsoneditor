'use strict';

var Ajv;
try {
  Ajv = require('ajv');
}
catch (err) {
  // no problem... when we need Ajv we will throw a neat exception
}

var ace = require('./ace'); // may be undefined in case of minimalist bundle
var VanillaPicker = require('./vanilla-picker'); // may be undefined in case of minimalist bundle

var treemode = require('./treemode');
var textmode = require('./textmode');
var util = require('./util');

if (typeof Promise === 'undefined') {
  console.error('Promise undefined. Please load a Promise polyfill in the browser in order to use JSONEditor');
}

/**
 * @constructor JSONEditor
 * @param {Element} container    Container element
 * @param {Object}  [options]    Object with options. available options:
 *                               {String} mode        Editor mode. Available values:
 *                                                    'tree' (default), 'view',
 *                                                    'form', 'text', and 'code'.
 *                               {function} onChange  Callback method, triggered
 *                                                    on change of contents.
 *                                                    Does not pass the contents itself.
 *                                                    See also `onChangeJSON` and
 *                                                    `onChangeText`.
 *                               {function} onChangeJSON  Callback method, triggered
 *                                                        in modes on change of contents,
 *                                                        passing the changed contents
 *                                                        as JSON.
 *                                                        Only applicable for modes
 *                                                        'tree', 'view', and 'form'.
 *                               {function} onChangeText  Callback method, triggered
 *                                                        in modes on change of contents,
 *                                                        passing the changed contents
 *                                                        as stringified JSON.
 *                               {function} onError   Callback method, triggered
 *                                                    when an error occurs
 *                               {Boolean} search     Enable search box.
 *                                                    True by default
 *                                                    Only applicable for modes
 *                                                    'tree', 'view', and 'form'
 *                               {Boolean} history    Enable history (undo/redo).
 *                                                    True by default
 *                                                    Only applicable for modes
 *                                                    'tree', 'view', and 'form'
 *                               {String} name        Field name for the root node.
 *                                                    Only applicable for modes
 *                                                    'tree', 'view', and 'form'
 *                               {Number} indentation     Number of indentation
 *                                                        spaces. 4 by default.
 *                                                        Only applicable for
 *                                                        modes 'text' and 'code'
 *                               {boolean} escapeUnicode  If true, unicode
 *                                                        characters are escaped.
 *                                                        false by default.
 *                               {boolean} sortObjectKeys If true, object keys are
 *                                                        sorted before display.
 *                                                        false by default.
 *                               {function} onSelectionChange Callback method, 
 *                                                            triggered on node selection change
 *                                                            Only applicable for modes
 *                                                            'tree', 'view', and 'form'
 *                               {function} onTextSelectionChange Callback method, 
 *                                                                triggered on text selection change
 *                                                                Only applicable for modes
 *                               {HTMLElement} modalAnchor        The anchor element to apply an
 *                                                                overlay and display the modals in a
 *                                                                centered location.
 *                                                                Defaults to document.body
 *                                                                'text' and 'code'
 *                               {function} onEvent Callback method, triggered
 *                                                  when an event occurs in
 *                                                  a JSON field or value.
 *                                                  Only applicable for
 *                                                  modes 'form', 'tree' and
 *                                                  'view'
 * @param {Object | undefined} json JSON object
 */
function JSONEditor (container, options, json) {
  if (!(this instanceof JSONEditor)) {
    throw new Error('JSONEditor constructor called without "new".');
  }

  // check for unsupported browser (IE8 and older)
  var ieVersion = util.getInternetExplorerVersion();
  if (ieVersion != -1 && ieVersion < 9) {
    throw new Error('Unsupported browser, IE9 or newer required. ' +
        'Please install the newest version of your browser.');
  }

  if (options) {
    // check for deprecated options
    if (options.error) {
      console.warn('Option "error" has been renamed to "onError"');
      options.onError = options.error;
      delete options.error;
    }
    if (options.change) {
      console.warn('Option "change" has been renamed to "onChange"');
      options.onChange = options.change;
      delete options.change;
    }
    if (options.editable) {
      console.warn('Option "editable" has been renamed to "onEditable"');
      options.onEditable = options.editable;
      delete options.editable;
    }

    // warn if onChangeJSON is used when mode can be `text` or `code`
    if (options.onChangeJSON) {
      if (options.mode === 'text' || options.mode === 'code' ||
          (options.modes && (options.modes.indexOf('text') !== -1 || options.modes.indexOf('code') !== -1))) {
        console.warn('Option "onChangeJSON" is not applicable to modes "text" and "code". ' +
            'Use "onChangeText" or "onChange" instead.');
      }
    }

    // validate options
    if (options) {
<<<<<<< HEAD
      var VALID_OPTIONS = [
        'ace', 'theme',
        'ajv', 'schema',
        'onChange', 'onEditable', 'onError', 'onModeChange', 'onObjectName',
        'escapeUnicode', 'history', 'search', 'mode', 'modes', 'name', 'indentation', 'sortObjectKeys'
      ];

=======
>>>>>>> 86477c62
      Object.keys(options).forEach(function (option) {
        if (JSONEditor.VALID_OPTIONS.indexOf(option) === -1) {
          console.warn('Unknown option "' + option + '". This option will be ignored');
        }
      });
    }
  }

  if (arguments.length) {
    this._create(container, options, json);
  }
}

/**
 * Configuration for all registered modes. Example:
 * {
 *     tree: {
 *         mixin: TreeEditor,
 *         data: 'json'
 *     },
 *     text: {
 *         mixin: TextEditor,
 *         data: 'text'
 *     }
 * }
 *
 * @type { Object.<String, {mixin: Object, data: String} > }
 */
JSONEditor.modes = {};

// debounce interval for JSON schema vaidation in milliseconds
JSONEditor.prototype.DEBOUNCE_INTERVAL = 150;

JSONEditor.VALID_OPTIONS = [
  'ajv', 'schema', 'schemaRefs','templates',
  'ace', 'theme', 'autocomplete',
  'onChange', 'onChangeJSON', 'onChangeText',
  'onEditable', 'onError', 'onEvent', 'onModeChange', 'onValidate',
  'onSelectionChange', 'onTextSelectionChange',
  'colorPicker', 'onColorPicker',
  'timestampTag',
  'escapeUnicode', 'history', 'search', 'mode', 'modes', 'name', 'indentation',
  'sortObjectKeys', 'navigationBar', 'statusBar', 'mainMenuBar', 'languages', 'language', 'enableSort', 'enableTransform'
];

/**
 * Create the JSONEditor
 * @param {Element} container    Container element
 * @param {Object}  [options]    See description in constructor
 * @param {Object | undefined} json JSON object
 * @private
 */
JSONEditor.prototype._create = function (container, options, json) {
  this.container = container;
  this.options = options || {};
  this.json = json || {};

  var mode = this.options.mode || (this.options.modes && this.options.modes[0]) || 'tree';
  this.setMode(mode);
};

/**
 * Destroy the editor. Clean up DOM, event listeners, and web workers.
 */
JSONEditor.prototype.destroy = function () {};

/**
 * Set JSON object in editor
 * @param {Object | undefined} json      JSON data
 */
JSONEditor.prototype.set = function (json) {
  this.json = json;
};

/**
 * Get JSON from the editor
 * @returns {Object} json
 */
JSONEditor.prototype.get = function () {
  return this.json;
};

/**
 * Set string containing JSON for the editor
 * @param {String | undefined} jsonText
 */
JSONEditor.prototype.setText = function (jsonText) {
  this.json = util.parse(jsonText);
};

/**
 * Get stringified JSON contents from the editor
 * @returns {String} jsonText
 */
JSONEditor.prototype.getText = function () {
  return JSON.stringify(this.json);
};

/**
 * Set a field name for the root node.
 * @param {String | undefined} name
 */
JSONEditor.prototype.setName = function (name) {
  if (!this.options) {
    this.options = {};
  }
  this.options.name = name;
};

/**
 * Get the field name for the root node.
 * @return {String | undefined} name
 */
JSONEditor.prototype.getName = function () {
  return this.options && this.options.name;
};

/**
 * Change the mode of the editor.
 * JSONEditor will be extended with all methods needed for the chosen mode.
 * @param {String} mode     Available modes: 'tree' (default), 'view', 'form',
 *                          'text', and 'code'.
 */
JSONEditor.prototype.setMode = function (mode) {
  // if the mode is the same as current mode (and it's not the first time), do nothing.
  if (mode === this.options.mode && this.create) {
    return;
  }

  var container = this.container;
  var options = util.extend({}, this.options);
  var oldMode = options.mode;
  var data;
  var name;

  options.mode = mode;
  var config = JSONEditor.modes[mode];
  if (config) {
    try {
      var asText = (config.data == 'text');
      name = this.getName();
      data = this[asText ? 'getText' : 'get'](); // get text or json

      this.destroy();
      util.clear(this);
      util.extend(this, config.mixin);
      this.create(container, options);

      this.setName(name);
      this[asText ? 'setText' : 'set'](data); // set text or json

      if (typeof config.load === 'function') {
        try {
          config.load.call(this);
        }
        catch (err) {
          console.error(err);
        }
      }

      if (typeof options.onModeChange === 'function' && mode !== oldMode) {
        try {
          options.onModeChange(mode, oldMode);
        }
        catch (err) {
          console.error(err);
        }
      }
    }
    catch (err) {
      this._onError(err);
    }
  }
  else {
    throw new Error('Unknown mode "' + options.mode + '"');
  }
};

/**
 * Get the current mode
 * @return {string}
 */
JSONEditor.prototype.getMode = function () {
  return this.options.mode;
};

/**
 * Throw an error. If an error callback is configured in options.error, this
 * callback will be invoked. Else, a regular error is thrown.
 * @param {Error} err
 * @private
 */
JSONEditor.prototype._onError = function(err) {
  if (this.options && typeof this.options.onError === 'function') {
    this.options.onError(err);
  }
  else {
    throw err;
  }
};

/**
 * Set a JSON schema for validation of the JSON object.
 * To remove the schema, call JSONEditor.setSchema(null)
 * @param {Object | null} schema
 * @param {Object.<string, Object>=} schemaRefs Schemas that are referenced using the `$ref` property from the JSON schema that are set in the `schema` option,
 +  the object structure in the form of `{reference_key: schemaObject}`
 */
JSONEditor.prototype.setSchema = function (schema, schemaRefs) {
  // compile a JSON schema validator if a JSON schema is provided
  if (schema) {
    var ajv;
    try {
      // grab ajv from options if provided, else create a new instance
      ajv = this.options.ajv || Ajv({ allErrors: true, verbose: true });

    }
    catch (err) {
      console.warn('Failed to create an instance of Ajv, JSON Schema validation is not available. Please use a JSONEditor bundle including Ajv, or pass an instance of Ajv as via the configuration option `ajv`.');
    }

    if (ajv) {
      if(schemaRefs) {
        for (var ref in schemaRefs) {
          ajv.removeSchema(ref);  // When updating a schema - old refs has to be removed first
          if(schemaRefs[ref]) {
            ajv.addSchema(schemaRefs[ref], ref);
          }
        }
        this.options.schemaRefs = schemaRefs;
      }
      this.validateSchema = ajv.compile(schema);

      // add schema to the options, so that when switching to an other mode,
      // the set schema is not lost
      this.options.schema = schema;

      // validate now
      this.validate();
    }

    this.refresh(); // update DOM
  }
  else {
    // remove current schema
    this.validateSchema = null;
    this.options.schema = null;
    this.options.schemaRefs = null;
    this.validate(); // to clear current error messages
    this.refresh();  // update DOM
  }
};

/**
 * Validate current JSON object against the configured JSON schema
 * Throws an exception when no JSON schema is configured
 */
JSONEditor.prototype.validate = function () {
  // must be implemented by treemode and textmode
};

/**
 * Refresh the rendered contents
 */
JSONEditor.prototype.refresh = function () {
  // can be implemented by treemode and textmode
};

/**
 * Register a plugin with one ore multiple modes for the JSON Editor.
 *
 * A mode is described as an object with properties:
 *
 * - `mode: String`           The name of the mode.
 * - `mixin: Object`          An object containing the mixin functions which
 *                            will be added to the JSONEditor. Must contain functions
 *                            create, get, getText, set, and setText. May have
 *                            additional functions.
 *                            When the JSONEditor switches to a mixin, all mixin
 *                            functions are added to the JSONEditor, and then
 *                            the function `create(container, options)` is executed.
 * - `data: 'text' | 'json'`  The type of data that will be used to load the mixin.
 * - `[load: function]`       An optional function called after the mixin
 *                            has been loaded.
 *
 * @param {Object | Array} mode  A mode object or an array with multiple mode objects.
 */
JSONEditor.registerMode = function (mode) {
  var i, prop;

  if (util.isArray(mode)) {
    // multiple modes
    for (i = 0; i < mode.length; i++) {
      JSONEditor.registerMode(mode[i]);
    }
  }
  else {
    // validate the new mode
    if (!('mode' in mode)) throw new Error('Property "mode" missing');
    if (!('mixin' in mode)) throw new Error('Property "mixin" missing');
    if (!('data' in mode)) throw new Error('Property "data" missing');
    var name = mode.mode;
    if (name in JSONEditor.modes) {
      throw new Error('Mode "' + name + '" already registered');
    }

    // validate the mixin
    if (typeof mode.mixin.create !== 'function') {
      throw new Error('Required function "create" missing on mixin');
    }
    var reserved = ['setMode', 'registerMode', 'modes'];
    for (i = 0; i < reserved.length; i++) {
      prop = reserved[i];
      if (prop in mode.mixin) {
        throw new Error('Reserved property "' + prop + '" not allowed in mixin');
      }
    }

    JSONEditor.modes[name] = mode;
  }
};

// register tree and text modes
JSONEditor.registerMode(treemode);
JSONEditor.registerMode(textmode);

// expose some of the libraries that can be used customized
JSONEditor.ace = ace;
JSONEditor.Ajv = Ajv;
JSONEditor.VanillaPicker = VanillaPicker;

// default export for TypeScript ES6 projects
JSONEditor.default = JSONEditor;

module.exports = JSONEditor;<|MERGE_RESOLUTION|>--- conflicted
+++ resolved
@@ -64,11 +64,11 @@
  *                               {boolean} sortObjectKeys If true, object keys are
  *                                                        sorted before display.
  *                                                        false by default.
- *                               {function} onSelectionChange Callback method, 
+ *                               {function} onSelectionChange Callback method,
  *                                                            triggered on node selection change
  *                                                            Only applicable for modes
  *                                                            'tree', 'view', and 'form'
- *                               {function} onTextSelectionChange Callback method, 
+ *                               {function} onTextSelectionChange Callback method,
  *                                                                triggered on text selection change
  *                                                                Only applicable for modes
  *                               {HTMLElement} modalAnchor        The anchor element to apply an
@@ -125,16 +125,6 @@
 
     // validate options
     if (options) {
-<<<<<<< HEAD
-      var VALID_OPTIONS = [
-        'ace', 'theme',
-        'ajv', 'schema',
-        'onChange', 'onEditable', 'onError', 'onModeChange', 'onObjectName',
-        'escapeUnicode', 'history', 'search', 'mode', 'modes', 'name', 'indentation', 'sortObjectKeys'
-      ];
-
-=======
->>>>>>> 86477c62
       Object.keys(options).forEach(function (option) {
         if (JSONEditor.VALID_OPTIONS.indexOf(option) === -1) {
           console.warn('Unknown option "' + option + '". This option will be ignored');
