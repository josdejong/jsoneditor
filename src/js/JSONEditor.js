'use strict'

const ace = require('./ace') // may be undefined in case of minimalist bundle
const VanillaPicker = require('./vanilla-picker') // may be undefined in case of minimalist bundle
const { treeModeMixins } = require('./treemode')
const { textModeMixins } = require('./textmode')
const { previewModeMixins } = require('./previewmode')
const { clear, extend, getInternetExplorerVersion, parse } = require('./util')
const { tryRequireAjv } = require('./tryRequireAjv')

const Ajv = tryRequireAjv()

if (typeof Promise === 'undefined') {
  console.error('Promise undefined. Please load a Promise polyfill in the browser in order to use JSONEditor')
}

/**
 * @constructor JSONEditor
 * @param {Element} container    Container element
 * @param {Object}  [options]    Object with options. available options:
 *                               {String} mode        Editor mode. Available values:
 *                                                    'tree' (default), 'view',
 *                                                    'form', 'text', and 'code'.
 *                               {function} onChange  Callback method, triggered
 *                                                    on change of contents.
 *                                                    Does not pass the contents itself.
 *                                                    See also `onChangeJSON` and
 *                                                    `onChangeText`.
 *                               {function} onChangeJSON  Callback method, triggered
 *                                                        in modes on change of contents,
 *                                                        passing the changed contents
 *                                                        as JSON.
 *                                                        Only applicable for modes
 *                                                        'tree', 'view', and 'form'.
 *                               {function} onChangeText  Callback method, triggered
 *                                                        in modes on change of contents,
 *                                                        passing the changed contents
 *                                                        as stringified JSON.
 *                               {function} onError   Callback method, triggered
 *                                                    when an error occurs
 *                               {Boolean} search     Enable search box.
 *                                                    True by default
 *                                                    Only applicable for modes
 *                                                    'tree', 'view', and 'form'
 *                               {Boolean} history    Enable history (undo/redo).
 *                                                    True by default
 *                                                    Only applicable for modes
 *                                                    'tree', 'view', and 'form'
 *                               {String} name        Field name for the root node.
 *                                                    Only applicable for modes
 *                                                    'tree', 'view', and 'form'
 *                               {Number} indentation     Number of indentation
 *                                                        spaces. 4 by default.
 *                                                        Only applicable for
 *                                                        modes 'text' and 'code'
 *                               {boolean} escapeUnicode  If true, unicode
 *                                                        characters are escaped.
 *                                                        false by default.
 *                               {boolean} sortObjectKeys If true, object keys are
 *                                                        sorted before display.
 *                                                        false by default.
 *                               {function} onSelectionChange Callback method,
 *                                                            triggered on node selection change
 *                                                            Only applicable for modes
 *                                                            'tree', 'view', and 'form'
 *                               {function} onTextSelectionChange Callback method,
 *                                                                triggered on text selection change
 *                                                                Only applicable for modes
 *                               {HTMLElement} modalAnchor        The anchor element to apply an
 *                                                                overlay and display the modals in a
 *                                                                centered location.
 *                                                                Defaults to document.body
 *                                                                'text' and 'code'
 *                               {function} onEvent Callback method, triggered
 *                                                  when an event occurs in
 *                                                  a JSON field or value.
 *                                                  Only applicable for
 *                                                  modes 'form', 'tree' and
 *                                                  'view'
 *                               {function} onFocus  Callback method, triggered
 *                                                   when the editor comes into focus,
 *                                                   passing an object {type, target},
 *                                                   Applicable for all modes
 *                               {function} onBlur   Callback method, triggered
 *                                                   when the editor goes out of focus,
 *                                                   passing an object {type, target},
 *                                                   Applicable for all modes
 *                               {function} onClassName Callback method, triggered
 *                                                  when a Node DOM is rendered. Function returns
 *                                                  a css class name to be set on a node.
 *                                                  Only applicable for
 *                                                  modes 'form', 'tree' and
 *                                                  'view'
 *                               {Number} maxVisibleChilds Number of children allowed for a node
 *                                                         in 'tree', 'view', or 'form' mode before
 *                                                         the "show more/show all" buttons appear.
 *                                                         100 by default.
 *
 * @param {Object | undefined} json JSON object
 */
function JSONEditor (container, options, json) {
  if (!(this instanceof JSONEditor)) {
    throw new Error('JSONEditor constructor called without "new".')
  }

  // check for unsupported browser (IE8 and older)
  const ieVersion = getInternetExplorerVersion()
  if (ieVersion !== -1 && ieVersion < 9) {
    throw new Error('Unsupported browser, IE9 or newer required. ' +
        'Please install the newest version of your browser.')
  }

  if (options) {
    // check for deprecated options
    if (options.error) {
      console.warn('Option "error" has been renamed to "onError"')
      options.onError = options.error
      delete options.error
    }
    if (options.change) {
      console.warn('Option "change" has been renamed to "onChange"')
      options.onChange = options.change
      delete options.change
    }
    if (options.editable) {
      console.warn('Option "editable" has been renamed to "onEditable"')
      options.onEditable = options.editable
      delete options.editable
    }

    // warn if onChangeJSON is used when mode can be `text` or `code`
    if (options.onChangeJSON) {
      if (options.mode === 'text' || options.mode === 'code' ||
          (options.modes && (options.modes.indexOf('text') !== -1 || options.modes.indexOf('code') !== -1))) {
        console.warn('Option "onChangeJSON" is not applicable to modes "text" and "code". ' +
            'Use "onChangeText" or "onChange" instead.')
      }
    }

    // validate options
    if (options) {
      Object.keys(options).forEach(option => {
        if (JSONEditor.VALID_OPTIONS.indexOf(option) === -1) {
          console.warn('Unknown option "' + option + '". This option will be ignored')
        }
      })
    }
  }

  if (arguments.length) {
    this._create(container, options, json)
  }
}

/**
 * Configuration for all registered modes. Example:
 * {
 *     tree: {
 *         mixin: TreeEditor,
 *         data: 'json'
 *     },
 *     text: {
 *         mixin: TextEditor,
 *         data: 'text'
 *     }
 * }
 *
 * @type { Object.<String, {mixin: Object, data: String} > }
 */
JSONEditor.modes = {}

// debounce interval for JSON schema vaidation in milliseconds
JSONEditor.prototype.DEBOUNCE_INTERVAL = 150

JSONEditor.VALID_OPTIONS = [
  'ajv', 'schema', 'schemaRefs', 'templates',
  'ace', 'theme', 'autocomplete',
  'onChange', 'onChangeJSON', 'onChangeText',
  'onEditable', 'onError', 'onEvent', 'onModeChange', 'onNodeName', 'onValidate', 'onCreateMenu',
  'onSelectionChange', 'onTextSelectionChange', 'onClassName',
  'onFocus', 'onBlur',
  'colorPicker', 'onColorPicker',
  'timestampTag', 'timestampFormat',
  'escapeUnicode', 'history', 'search', 'mode', 'modes', 'name', 'indentation',
  'sortObjectKeys', 'navigationBar', 'statusBar', 'mainMenuBar', 'languages', 'language', 'enableSort', 'enableTransform',
<<<<<<< HEAD
  'maxVisibleChilds', 'onValidationError', 'createQuery', 'executeQuery'
=======
  'maxVisibleChilds', 'onValidationError',
  'modalAnchor', 'popupAnchor'
>>>>>>> 3615b841
]

/**
 * Create the JSONEditor
 * @param {Element} container    Container element
 * @param {Object}  [options]    See description in constructor
 * @param {Object | undefined} json JSON object
 * @private
 */
JSONEditor.prototype._create = function (container, options, json) {
  this.container = container
  this.options = options || {}
  this.json = json || {}

  const mode = this.options.mode || (this.options.modes && this.options.modes[0]) || 'tree'
  this.setMode(mode)
}

/**
 * Destroy the editor. Clean up DOM, event listeners, and web workers.
 */
JSONEditor.prototype.destroy = () => {}

/**
 * Set JSON object in editor
 * @param {Object | undefined} json      JSON data
 */
JSONEditor.prototype.set = function (json) {
  this.json = json
}

/**
 * Get JSON from the editor
 * @returns {Object} json
 */
JSONEditor.prototype.get = function () {
  return this.json
}

/**
 * Set string containing JSON for the editor
 * @param {String | undefined} jsonText
 */
JSONEditor.prototype.setText = function (jsonText) {
  this.json = parse(jsonText)
}

/**
 * Get stringified JSON contents from the editor
 * @returns {String} jsonText
 */
JSONEditor.prototype.getText = function () {
  return JSON.stringify(this.json)
}

/**
 * Set a field name for the root node.
 * @param {String | undefined} name
 */
JSONEditor.prototype.setName = function (name) {
  if (!this.options) {
    this.options = {}
  }
  this.options.name = name
}

/**
 * Get the field name for the root node.
 * @return {String | undefined} name
 */
JSONEditor.prototype.getName = function () {
  return this.options && this.options.name
}

/**
 * Change the mode of the editor.
 * JSONEditor will be extended with all methods needed for the chosen mode.
 * @param {String} mode     Available modes: 'tree' (default), 'view', 'form',
 *                          'text', and 'code'.
 */
JSONEditor.prototype.setMode = function (mode) {
  // if the mode is the same as current mode (and it's not the first time), do nothing.
  if (mode === this.options.mode && this.create) {
    return
  }

  const container = this.container
  const options = extend({}, this.options)
  const oldMode = options.mode
  let data
  let name

  options.mode = mode
  const config = JSONEditor.modes[mode]
  if (config) {
    try {
      const asText = (config.data === 'text')
      name = this.getName()
      data = this[asText ? 'getText' : 'get']() // get text or json

      this.destroy()
      clear(this)
      extend(this, config.mixin)
      this.create(container, options)

      this.setName(name)
      this[asText ? 'setText' : 'set'](data) // set text or json

      if (typeof config.load === 'function') {
        try {
          config.load.call(this)
        } catch (err) {
          console.error(err)
        }
      }

      if (typeof options.onModeChange === 'function' && mode !== oldMode) {
        try {
          options.onModeChange(mode, oldMode)
        } catch (err) {
          console.error(err)
        }
      }
    } catch (err) {
      this._onError(err)
    }
  } else {
    throw new Error('Unknown mode "' + options.mode + '"')
  }
}

/**
 * Get the current mode
 * @return {string}
 */
JSONEditor.prototype.getMode = function () {
  return this.options.mode
}

/**
 * Throw an error. If an error callback is configured in options.error, this
 * callback will be invoked. Else, a regular error is thrown.
 * @param {Error} err
 * @private
 */
JSONEditor.prototype._onError = function (err) {
  if (this.options && typeof this.options.onError === 'function') {
    this.options.onError(err)
  } else {
    throw err
  }
}

/**
 * Set a JSON schema for validation of the JSON object.
 * To remove the schema, call JSONEditor.setSchema(null)
 * @param {Object | null} schema
 * @param {Object.<string, Object>=} schemaRefs Schemas that are referenced using the `$ref` property from the JSON schema that are set in the `schema` option,
 +  the object structure in the form of `{reference_key: schemaObject}`
 */
JSONEditor.prototype.setSchema = function (schema, schemaRefs) {
  // compile a JSON schema validator if a JSON schema is provided
  if (schema) {
    let ajv
    try {
      // grab ajv from options if provided, else create a new instance
      if (this.options.ajv) {
        ajv = this.options.ajv
      } else {
        ajv = Ajv({
          allErrors: true,
          verbose: true,
          schemaId: 'auto',
          $data: true
        })

        // support both draft-04 and draft-06 alongside the latest draft-07
        ajv.addMetaSchema(require('ajv/lib/refs/json-schema-draft-04.json'))
        ajv.addMetaSchema(require('ajv/lib/refs/json-schema-draft-06.json'))
      }
    } catch (err) {
      console.warn('Failed to create an instance of Ajv, JSON Schema validation is not available. Please use a JSONEditor bundle including Ajv, or pass an instance of Ajv as via the configuration option `ajv`.')
    }

    if (ajv) {
      if (schemaRefs) {
        for (const ref in schemaRefs) {
          ajv.removeSchema(ref) // When updating a schema - old refs has to be removed first
          if (schemaRefs[ref]) {
            ajv.addSchema(schemaRefs[ref], ref)
          }
        }
        this.options.schemaRefs = schemaRefs
      }
      this.validateSchema = ajv.compile(schema)

      // add schema to the options, so that when switching to an other mode,
      // the set schema is not lost
      this.options.schema = schema

      // validate now
      this.validate()
    }

    this.refresh() // update DOM
  } else {
    // remove current schema
    this.validateSchema = null
    this.options.schema = null
    this.options.schemaRefs = null
    this.validate() // to clear current error messages
    this.refresh() // update DOM
  }
}

/**
 * Validate current JSON object against the configured JSON schema
 * Throws an exception when no JSON schema is configured
 */
JSONEditor.prototype.validate = () => {
  // must be implemented by treemode and textmode
}

/**
 * Refresh the rendered contents
 */
JSONEditor.prototype.refresh = () => {
  // can be implemented by treemode and textmode
}

/**
 * Register a plugin with one ore multiple modes for the JSON Editor.
 *
 * A mode is described as an object with properties:
 *
 * - `mode: String`           The name of the mode.
 * - `mixin: Object`          An object containing the mixin functions which
 *                            will be added to the JSONEditor. Must contain functions
 *                            create, get, getText, set, and setText. May have
 *                            additional functions.
 *                            When the JSONEditor switches to a mixin, all mixin
 *                            functions are added to the JSONEditor, and then
 *                            the function `create(container, options)` is executed.
 * - `data: 'text' | 'json'`  The type of data that will be used to load the mixin.
 * - `[load: function]`       An optional function called after the mixin
 *                            has been loaded.
 *
 * @param {Object | Array} mode  A mode object or an array with multiple mode objects.
 */
JSONEditor.registerMode = mode => {
  let i, prop

  if (Array.isArray(mode)) {
    // multiple modes
    for (i = 0; i < mode.length; i++) {
      JSONEditor.registerMode(mode[i])
    }
  } else {
    // validate the new mode
    if (!('mode' in mode)) throw new Error('Property "mode" missing')
    if (!('mixin' in mode)) throw new Error('Property "mixin" missing')
    if (!('data' in mode)) throw new Error('Property "data" missing')
    const name = mode.mode
    if (name in JSONEditor.modes) {
      throw new Error('Mode "' + name + '" already registered')
    }

    // validate the mixin
    if (typeof mode.mixin.create !== 'function') {
      throw new Error('Required function "create" missing on mixin')
    }
    const reserved = ['setMode', 'registerMode', 'modes']
    for (i = 0; i < reserved.length; i++) {
      prop = reserved[i]
      if (prop in mode.mixin) {
        throw new Error('Reserved property "' + prop + '" not allowed in mixin')
      }
    }

    JSONEditor.modes[name] = mode
  }
}

// register tree, text, and preview modes
JSONEditor.registerMode(treeModeMixins)
JSONEditor.registerMode(textModeMixins)
JSONEditor.registerMode(previewModeMixins)

// expose some of the libraries that can be used customized
JSONEditor.ace = ace
JSONEditor.Ajv = Ajv
JSONEditor.VanillaPicker = VanillaPicker

// default export for TypeScript ES6 projects
JSONEditor.default = JSONEditor

module.exports = JSONEditor<|MERGE_RESOLUTION|>--- conflicted
+++ resolved
@@ -183,12 +183,9 @@
   'timestampTag', 'timestampFormat',
   'escapeUnicode', 'history', 'search', 'mode', 'modes', 'name', 'indentation',
   'sortObjectKeys', 'navigationBar', 'statusBar', 'mainMenuBar', 'languages', 'language', 'enableSort', 'enableTransform',
-<<<<<<< HEAD
-  'maxVisibleChilds', 'onValidationError', 'createQuery', 'executeQuery'
-=======
   'maxVisibleChilds', 'onValidationError',
-  'modalAnchor', 'popupAnchor'
->>>>>>> 3615b841
+  'modalAnchor', 'popupAnchor',
+  'createQuery', 'executeQuery'
 ]
 
 /**
