--- conflicted
+++ resolved
@@ -79,13 +79,8 @@
     // validate options
     if (options) {
       var VALID_OPTIONS = [
-<<<<<<< HEAD
-        'ace', 'theme',
         'ajv', 'schema','templates',
-=======
         'ace', 'theme','autocomplete',
-        'ajv', 'schema',
->>>>>>> 87074328
         'onChange', 'onEditable', 'onError', 'onModeChange',
         'escapeUnicode', 'history', 'search', 'mode', 'modes', 'name', 'indentation', 'sortObjectKeys'
       ];
