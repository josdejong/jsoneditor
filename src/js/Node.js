'use strict';

var naturalSort = require('javascript-natural-sort');
var ContextMenu = require('./ContextMenu');
var appendNodeFactory = require('./appendNodeFactory');
var util = require('./util');

/**
 * @constructor Node
 * Create a new Node
 * @param {./treemode} editor
 * @param {Object} [params] Can contain parameters:
 *                          {string}  field
 *                          {boolean} fieldEditable
 *                          {*}       value
 *                          {String}  type  Can have values 'auto', 'array',
 *                                          'object', or 'string'.
 */
function Node (editor, params) {
  /** @type {./treemode} */
  this.editor = editor;
  this.dom = {};
  this.expanded = false;

  if(params && (params instanceof Object)) {
    this.setField(params.field, params.fieldEditable);
    this.setValue(params.value, params.type);
  }
  else {
    this.setField('');
    this.setValue(null);
  }

  this._debouncedOnChangeValue = util.debounce(this._onChangeValue.bind(this), Node.prototype.DEBOUNCE_INTERVAL);
  this._debouncedOnChangeField = util.debounce(this._onChangeField.bind(this), Node.prototype.DEBOUNCE_INTERVAL);
}

// debounce interval for keyboard input in milliseconds
Node.prototype.DEBOUNCE_INTERVAL = 150;

/**
 * Determine whether the field and/or value of this node are editable
 * @private
 */
Node.prototype._updateEditability = function () {
  this.editable = {
    field: true,
    value: true
  };

  if (this.editor) {
    this.editable.field = this.editor.options.mode === 'tree';
    this.editable.value = this.editor.options.mode !== 'view';

    if ((this.editor.options.mode === 'tree' || this.editor.options.mode === 'form') &&
        (typeof this.editor.options.onEditable === 'function')) {
      var editable = this.editor.options.onEditable({
        field: this.field,
        value: this.value,
        path: this.getPath()
      });

      if (typeof editable === 'boolean') {
        this.editable.field = editable;
        this.editable.value = editable;
      }
      else {
        if (typeof editable.field === 'boolean') this.editable.field = editable.field;
        if (typeof editable.value === 'boolean') this.editable.value = editable.value;
      }
    }
  }
};

/**
 * Get the path of this node
 * @return {String[]} Array containing the path to this node
 */
Node.prototype.getPath = function () {
  var node = this;
  var path = [];
  while (node) {
    var field = (!node.parent || node.parent.type != 'array')
        ? node.field
        : node.index;

    if (field !== undefined) {
      path.unshift(field);
    }
    node = node.parent;
  }
  return path;
};

/**
 * Find a Node from a JSON path like '.items[3].name'
 * @param {string} jsonPath
 * @return {Node | null} Returns the Node when found, returns null if not found
 */
Node.prototype.findNode = function (jsonPath) {
  var path = util.parsePath(jsonPath);
  var node = this;
  while (node && path.length > 0) {
    var prop = path.shift();
    if (typeof prop === 'number') {
      if (node.type !== 'array') {
        throw new Error('Cannot get child node at index ' + prop + ': node is no array');
      }
      node = node.childs[prop];
    }
    else { // string
      if (node.type !== 'object') {
        throw new Error('Cannot get child node ' + prop + ': node is no object');
      }
      node = node.childs.filter(function (child) {
        return child.field === prop;
      })[0];
    }
  }

  return node;
};

/**
 * Find all parents of this node. The parents are ordered from root node towards
 * the original node.
 * @return {Array.<Node>}
 */
Node.prototype.findParents = function () {
  var parents = [];
  var parent = this.parent;
  while (parent) {
    parents.unshift(parent);
    parent = parent.parent;
  }
  return parents;
};

/**
 *
 * @param {{dataPath: string, keyword: string, message: string, params: Object, schemaPath: string} | null} error
 * @param {Node} [child]  When this is the error of a parent node, pointing
 *                        to an invalid child node, the child node itself
 *                        can be provided. If provided, clicking the error
 *                        icon will set focus to the invalid child node.
 */
Node.prototype.setError = function (error, child) {
  // ensure the dom exists
  this.getDom();

  this.error = error;
  var tdError = this.dom.tdError;
  if (error) {
    if (!tdError) {
      tdError = document.createElement('td');
      this.dom.tdError = tdError;
      this.dom.tdValue.parentNode.appendChild(tdError);
    }

    var popover = document.createElement('div');
    popover.className = 'jsoneditor-popover jsoneditor-right';
    popover.appendChild(document.createTextNode(error.message));

    var button = document.createElement('button');
    button.className = 'jsoneditor-schema-error';
    button.appendChild(popover);

    // update the direction of the popover
    button.onmouseover = button.onfocus = function updateDirection() {
      var directions = ['right', 'above', 'below', 'left'];
      for (var i = 0; i < directions.length; i++) {
        var direction = directions[i];
        popover.className = 'jsoneditor-popover jsoneditor-' + direction;

        var contentRect = this.editor.content.getBoundingClientRect();
        var popoverRect = popover.getBoundingClientRect();
        var margin = 20; // account for a scroll bar
        var fit = util.insideRect(contentRect, popoverRect, margin);

        if (fit) {
          break;
        }
      }
    }.bind(this);

    // when clicking the error icon, expand all nodes towards the invalid
    // child node, and set focus to the child node
    if (child) {
      button.onclick = function showInvalidNode() {
        child.findParents().forEach(function (parent) {
          parent.expand(false);
        });

        child.scrollTo(function () {
          child.focus();
        });
      };
    }

    // apply the error message to the node
    while (tdError.firstChild) {
      tdError.removeChild(tdError.firstChild);
    }
    tdError.appendChild(button);
  }
  else {
    if (tdError) {
      this.dom.tdError.parentNode.removeChild(this.dom.tdError);
      delete this.dom.tdError;
    }
  }
};

/**
 * Get the index of this node: the index in the list of childs where this
 * node is part of
 * @return {number} Returns the index, or -1 if this is the root node
 */
Node.prototype.getIndex = function () {
  return this.parent ? this.parent.childs.indexOf(this) : -1;
};

/**
 * Set parent node
 * @param {Node} parent
 */
Node.prototype.setParent = function(parent) {
  this.parent = parent;
};

/**
 * Set field
 * @param {String}  field
 * @param {boolean} [fieldEditable]
 */
Node.prototype.setField = function(field, fieldEditable) {
  this.field = field;
  this.previousField = field;
  this.fieldEditable = (fieldEditable === true);
};

/**
 * Get field
 * @return {String}
 */
Node.prototype.getField = function() {
  if (this.field === undefined) {
    this._getDomField();
  }

  return this.field;
};

/**
 * Set value. Value is a JSON structure or an element String, Boolean, etc.
 * @param {*} value
 * @param {String} [type]  Specify the type of the value. Can be 'auto',
 *                         'array', 'object', or 'string'
 */
Node.prototype.setValue = function(value, type) {
  var childValue, child;

  // first clear all current childs (if any)
  var childs = this.childs;
  if (childs) {
    while (childs.length) {
      this.removeChild(childs[0]);
    }
  }

  // TODO: remove the DOM of this Node

  this.type = this._getType(value);

  // check if type corresponds with the provided type
  if (type && type != this.type) {
    if (type == 'string' && this.type == 'auto') {
      this.type = type;
    }
    else {
      throw new Error('Type mismatch: ' +
          'cannot cast value of type "' + this.type +
          ' to the specified type "' + type + '"');
    }
  }

  if (this.type == 'array') {
    // array
    this.childs = [];
    for (var i = 0, iMax = value.length; i < iMax; i++) {
      childValue = value[i];
      if (childValue !== undefined && !(childValue instanceof Function)) {
        // ignore undefined and functions
        child = new Node(this.editor, {
          value: childValue
        });
        this.appendChild(child);
      }
    }
    this.value = '';
  }
  else if (this.type == 'object') {
    // object
    this.childs = [];
    for (var childField in value) {
      if (value.hasOwnProperty(childField)) {
        childValue = value[childField];
        if (childValue !== undefined && !(childValue instanceof Function)) {
          // ignore undefined and functions
          child = new Node(this.editor, {
            field: childField,
            value: childValue
          });
          this.appendChild(child);
        }
      }
    }
    this.value = '';

    // sort object keys
    if (this.editor.options.sortObjectKeys === true) {
      this.sort('asc');
    }
  }
  else {
    // value
    this.childs = undefined;
    this.value = value;
  }

  this.previousValue = this.value;
};

/**
 * Get value. Value is a JSON structure
 * @return {*} value
 */
Node.prototype.getValue = function() {
  //var childs, i, iMax;

  if (this.type == 'array') {
    var arr = [];
    this.childs.forEach (function (child) {
      arr.push(child.getValue());
    });
    return arr;
  }
  else if (this.type == 'object') {
    var obj = {};
    this.childs.forEach (function (child) {
      obj[child.getField()] = child.getValue();
    });
    return obj;
  }
  else {
    if (this.value === undefined) {
      this._getDomValue();
    }

    return this.value;
  }
};

/**
 * Get the nesting level of this node
 * @return {Number} level
 */
Node.prototype.getLevel = function() {
  return (this.parent ? this.parent.getLevel() + 1 : 0);
};

/**
 * Get path of the root node till the current node
 * @return {Node[]} Returns an array with nodes
 */
Node.prototype.getNodePath = function() {
  var path = this.parent ? this.parent.getNodePath() : [];
  path.push(this);
  return path;
};

/**
 * Create a clone of a node
 * The complete state of a clone is copied, including whether it is expanded or
 * not. The DOM elements are not cloned.
 * @return {Node} clone
 */
Node.prototype.clone = function() {
  var clone = new Node(this.editor);
  clone.type = this.type;
  clone.field = this.field;
  clone.fieldInnerText = this.fieldInnerText;
  clone.fieldEditable = this.fieldEditable;
  clone.value = this.value;
  clone.valueInnerText = this.valueInnerText;
  clone.expanded = this.expanded;

  if (this.childs) {
    // an object or array
    var cloneChilds = [];
    this.childs.forEach(function (child) {
      var childClone = child.clone();
      childClone.setParent(clone);
      cloneChilds.push(childClone);
    });
    clone.childs = cloneChilds;
  }
  else {
    // a value
    clone.childs = undefined;
  }

  return clone;
};

/**
 * Expand this node and optionally its childs.
 * @param {boolean} [recurse] Optional recursion, true by default. When
 *                            true, all childs will be expanded recursively
 */
Node.prototype.expand = function(recurse) {
  if (!this.childs) {
    return;
  }

  // set this node expanded
  this.expanded = true;
  if (this.dom.expand) {
    this.dom.expand.className = 'jsoneditor-expanded';
  }

  this.showChilds();

  if (recurse !== false) {
    this.childs.forEach(function (child) {
      child.expand(recurse);
    });
  }
};

/**
 * Collapse this node and optionally its childs.
 * @param {boolean} [recurse] Optional recursion, true by default. When
 *                            true, all childs will be collapsed recursively
 */
Node.prototype.collapse = function(recurse) {
  if (!this.childs) {
    return;
  }

  this.hideChilds();

  // collapse childs in case of recurse
  if (recurse !== false) {
    this.childs.forEach(function (child) {
      child.collapse(recurse);
    });

  }

  // make this node collapsed
  if (this.dom.expand) {
    this.dom.expand.className = 'jsoneditor-collapsed';
  }
  this.expanded = false;
};

/**
 * Recursively show all childs when they are expanded
 */
Node.prototype.showChilds = function() {
  var childs = this.childs;
  if (!childs) {
    return;
  }
  if (!this.expanded) {
    return;
  }

  var tr = this.dom.tr;
  var table = tr ? tr.parentNode : undefined;
  if (table) {
    // show row with append button
    var append = this.getAppend();
    var nextTr = tr.nextSibling;
    if (nextTr) {
      table.insertBefore(append, nextTr);
    }
    else {
      table.appendChild(append);
    }

    // show childs
    this.childs.forEach(function (child) {
      table.insertBefore(child.getDom(), append);
      child.showChilds();
    });
  }
};

/**
 * Hide the node with all its childs
 */
Node.prototype.hide = function() {
  var tr = this.dom.tr;
  var table = tr ? tr.parentNode : undefined;
  if (table) {
    table.removeChild(tr);
  }
  this.hideChilds();
};


/**
 * Recursively hide all childs
 */
Node.prototype.hideChilds = function() {
  var childs = this.childs;
  if (!childs) {
    return;
  }
  if (!this.expanded) {
    return;
  }

  // hide append row
  var append = this.getAppend();
  if (append.parentNode) {
    append.parentNode.removeChild(append);
  }

  // hide childs
  this.childs.forEach(function (child) {
    child.hide();
  });
};


/**
 * Add a new child to the node.
 * Only applicable when Node value is of type array or object
 * @param {Node} node
 */
Node.prototype.appendChild = function(node) {
  if (this._hasChilds()) {
    // adjust the link to the parent
    node.setParent(this);
    node.fieldEditable = (this.type == 'object');
    if (this.type == 'array') {
      node.index = this.childs.length;
    }
    this.childs.push(node);

    if (this.expanded) {
      // insert into the DOM, before the appendRow
      var newTr = node.getDom();
      var appendTr = this.getAppend();
      var table = appendTr ? appendTr.parentNode : undefined;
      if (appendTr && table) {
        table.insertBefore(newTr, appendTr);
      }

      node.showChilds();
    }

    this.updateDom({'updateIndexes': true});
    node.updateDom({'recurse': true});
  }
};


/**
 * Move a node from its current parent to this node
 * Only applicable when Node value is of type array or object
 * @param {Node} node
 * @param {Node} beforeNode
 */
Node.prototype.moveBefore = function(node, beforeNode) {
  if (this._hasChilds()) {
    // create a temporary row, to prevent the scroll position from jumping
    // when removing the node
    var tbody = (this.dom.tr) ? this.dom.tr.parentNode : undefined;
    if (tbody) {
      var trTemp = document.createElement('tr');
      trTemp.style.height = tbody.clientHeight + 'px';
      tbody.appendChild(trTemp);
    }

    if (node.parent) {
      node.parent.removeChild(node);
    }

    if (beforeNode instanceof AppendNode) {
      this.appendChild(node);
    }
    else {
      this.insertBefore(node, beforeNode);
    }

    if (tbody) {
      tbody.removeChild(trTemp);
    }
  }
};

/**
 * Move a node from its current parent to this node
 * Only applicable when Node value is of type array or object.
 * If index is out of range, the node will be appended to the end
 * @param {Node} node
 * @param {Number} index
 */
Node.prototype.moveTo = function (node, index) {
  if (node.parent == this) {
    // same parent
    var currentIndex = this.childs.indexOf(node);
    if (currentIndex < index) {
      // compensate the index for removal of the node itself
      index++;
    }
  }

  var beforeNode = this.childs[index] || this.append;
  this.moveBefore(node, beforeNode);
};

/**
 * Insert a new child before a given node
 * Only applicable when Node value is of type array or object
 * @param {Node} node
 * @param {Node} beforeNode
 */
Node.prototype.insertBefore = function(node, beforeNode) {
  if (this._hasChilds()) {
    if (beforeNode == this.append) {
      // append to the child nodes

      // adjust the link to the parent
      node.setParent(this);
      node.fieldEditable = (this.type == 'object');
      this.childs.push(node);
    }
    else {
      // insert before a child node
      var index = this.childs.indexOf(beforeNode);
      if (index == -1) {
        throw new Error('Node not found');
      }

      // adjust the link to the parent
      node.setParent(this);
      node.fieldEditable = (this.type == 'object');
      this.childs.splice(index, 0, node);
    }

    if (this.expanded) {
      // insert into the DOM
      var newTr = node.getDom();
      var nextTr = beforeNode.getDom();
      var table = nextTr ? nextTr.parentNode : undefined;
      if (nextTr && table) {
        table.insertBefore(newTr, nextTr);
      }

      node.showChilds();
    }

    this.updateDom({'updateIndexes': true});
    node.updateDom({'recurse': true});
  }
};

/**
 * Insert a new child before a given node
 * Only applicable when Node value is of type array or object
 * @param {Node} node
 * @param {Node} afterNode
 */
Node.prototype.insertAfter = function(node, afterNode) {
  if (this._hasChilds()) {
    var index = this.childs.indexOf(afterNode);
    var beforeNode = this.childs[index + 1];
    if (beforeNode) {
      this.insertBefore(node, beforeNode);
    }
    else {
      this.appendChild(node);
    }
  }
};

/**
 * Search in this node
 * The node will be expanded when the text is found one of its childs, else
 * it will be collapsed. Searches are case insensitive.
 * @param {String} text
 * @return {Node[]} results  Array with nodes containing the search text
 */
Node.prototype.search = function(text) {
  var results = [];
  var index;
  var search = text ? text.toLowerCase() : undefined;

  // delete old search data
  delete this.searchField;
  delete this.searchValue;

  // search in field
  if (this.field != undefined) {
    var field = String(this.field).toLowerCase();
    index = field.indexOf(search);
    if (index != -1) {
      this.searchField = true;
      results.push({
        'node': this,
        'elem': 'field'
      });
    }

    // update dom
    this._updateDomField();
  }

  // search in value
  if (this._hasChilds()) {
    // array, object

    // search the nodes childs
    if (this.childs) {
      var childResults = [];
      this.childs.forEach(function (child) {
        childResults = childResults.concat(child.search(text));
      });
      results = results.concat(childResults);
    }

    // update dom
    if (search != undefined) {
      var recurse = false;
      if (childResults.length == 0) {
        this.collapse(recurse);
      }
      else {
        this.expand(recurse);
      }
    }
  }
  else {
    // string, auto
    if (this.value != undefined ) {
      var value = String(this.value).toLowerCase();
      index = value.indexOf(search);
      if (index != -1) {
        this.searchValue = true;
        results.push({
          'node': this,
          'elem': 'value'
        });
      }
    }

    // update dom
    this._updateDomValue();
  }

  return results;
};

/**
 * Move the scroll position such that this node is in the visible area.
 * The node will not get the focus
 * @param {function(boolean)} [callback]
 */
Node.prototype.scrollTo = function(callback) {
  if (!this.dom.tr || !this.dom.tr.parentNode) {
    // if the node is not visible, expand its parents
    var parent = this.parent;
    var recurse = false;
    while (parent) {
      parent.expand(recurse);
      parent = parent.parent;
    }
  }

  if (this.dom.tr && this.dom.tr.parentNode) {
    this.editor.scrollTo(this.dom.tr.offsetTop, callback);
  }
};


// stores the element name currently having the focus
Node.focusElement = undefined;

/**
 * Set focus to this node
 * @param {String} [elementName]  The field name of the element to get the
 *                                focus available values: 'drag', 'menu',
 *                                'expand', 'field', 'value' (default)
 */
Node.prototype.focus = function(elementName) {
  Node.focusElement = elementName;

  if (this.dom.tr && this.dom.tr.parentNode) {
    var dom = this.dom;

    switch (elementName) {
      case 'drag':
        if (dom.drag) {
          dom.drag.focus();
        }
        else {
          dom.menu.focus();
        }
        break;

      case 'menu':
        dom.menu.focus();
        break;

      case 'expand':
        if (this._hasChilds()) {
          dom.expand.focus();
        }
        else if (dom.field && this.fieldEditable) {
          dom.field.focus();
          util.selectContentEditable(dom.field);
        }
        else if (dom.value && !this._hasChilds()) {
          dom.value.focus();
          util.selectContentEditable(dom.value);
        }
        else {
          dom.menu.focus();
        }
        break;

      case 'field':
        if (dom.field && this.fieldEditable) {
          dom.field.focus();
          util.selectContentEditable(dom.field);
        }
        else if (dom.value && !this._hasChilds()) {
          dom.value.focus();
          util.selectContentEditable(dom.value);
        }
        else if (this._hasChilds()) {
          dom.expand.focus();
        }
        else {
          dom.menu.focus();
        }
        break;

      case 'value':
      default:
        if (dom.value && !this._hasChilds()) {
          dom.value.focus();
          util.selectContentEditable(dom.value);
        }
        else if (dom.field && this.fieldEditable) {
          dom.field.focus();
          util.selectContentEditable(dom.field);
        }
        else if (this._hasChilds()) {
          dom.expand.focus();
        }
        else {
          dom.menu.focus();
        }
        break;
    }
  }
};

/**
 * Select all text in an editable div after a delay of 0 ms
 * @param {Element} editableDiv
 */
Node.select = function(editableDiv) {
  setTimeout(function () {
    util.selectContentEditable(editableDiv);
  }, 0);
};

/**
 * Update the values from the DOM field and value of this node
 */
Node.prototype.blur = function() {
  // retrieve the actual field and value from the DOM.
  this._getDomValue(false);
  this._getDomField(false);
};

/**
 * Check if given node is a child. The method will check recursively to find
 * this node.
 * @param {Node} node
 * @return {boolean} containsNode
 */
Node.prototype.containsNode = function(node) {
  if (this == node) {
    return true;
  }

  var childs = this.childs;
  if (childs) {
    // TODO: use the js5 Array.some() here?
    for (var i = 0, iMax = childs.length; i < iMax; i++) {
      if (childs[i].containsNode(node)) {
        return true;
      }
    }
  }

  return false;
};

/**
 * Move given node into this node
 * @param {Node} node           the childNode to be moved
 * @param {Node} beforeNode     node will be inserted before given
 *                                         node. If no beforeNode is given,
 *                                         the node is appended at the end
 * @private
 */
Node.prototype._move = function(node, beforeNode) {
  if (node == beforeNode) {
    // nothing to do...
    return;
  }

  // check if this node is not a child of the node to be moved here
  if (node.containsNode(this)) {
    throw new Error('Cannot move a field into a child of itself');
  }

  // remove the original node
  if (node.parent) {
    node.parent.removeChild(node);
  }

  // create a clone of the node
  var clone = node.clone();
  node.clearDom();

  // insert or append the node
  if (beforeNode) {
    this.insertBefore(clone, beforeNode);
  }
  else {
    this.appendChild(clone);
  }

  /* TODO: adjust the field name (to prevent equal field names)
   if (this.type == 'object') {
   }
   */
};

/**
 * Remove a child from the node.
 * Only applicable when Node value is of type array or object
 * @param {Node} node   The child node to be removed;
 * @return {Node | undefined} node  The removed node on success,
 *                                             else undefined
 */
Node.prototype.removeChild = function(node) {
  if (this.childs) {
    var index = this.childs.indexOf(node);

    if (index != -1) {
      node.hide();

      // delete old search results
      delete node.searchField;
      delete node.searchValue;

      var removedNode = this.childs.splice(index, 1)[0];
      removedNode.parent = null;

      this.updateDom({'updateIndexes': true});

      return removedNode;
    }
  }

  return undefined;
};

/**
 * Remove a child node node from this node
 * This method is equal to Node.removeChild, except that _remove fire an
 * onChange event.
 * @param {Node} node
 * @private
 */
Node.prototype._remove = function (node) {
  this.removeChild(node);
};

/**
 * Change the type of the value of this Node
 * @param {String} newType
 */
Node.prototype.changeType = function (newType) {
  var oldType = this.type;

  if (oldType == newType) {
    // type is not changed
    return;
  }

  if ((newType == 'string' || newType == 'auto') &&
      (oldType == 'string' || oldType == 'auto')) {
    // this is an easy change
    this.type = newType;
  }
  else {
    // change from array to object, or from string/auto to object/array
    var table = this.dom.tr ? this.dom.tr.parentNode : undefined;
    var lastTr;
    if (this.expanded) {
      lastTr = this.getAppend();
    }
    else {
      lastTr = this.getDom();
    }
    var nextTr = (lastTr && lastTr.parentNode) ? lastTr.nextSibling : undefined;

    // hide current field and all its childs
    this.hide();
    this.clearDom();

    // adjust the field and the value
    this.type = newType;

    // adjust childs
    if (newType == 'object') {
      if (!this.childs) {
        this.childs = [];
      }

      this.childs.forEach(function (child, index) {
        child.clearDom();
        delete child.index;
        child.fieldEditable = true;
        if (child.field == undefined) {
          child.field = '';
        }
      });

      if (oldType == 'string' || oldType == 'auto') {
        this.expanded = true;
      }
    }
    else if (newType == 'array') {
      if (!this.childs) {
        this.childs = [];
      }

      this.childs.forEach(function (child, index) {
        child.clearDom();
        child.fieldEditable = false;
        child.index = index;
      });

      if (oldType == 'string' || oldType == 'auto') {
        this.expanded = true;
      }
    }
    else {
      this.expanded = false;
    }

    // create new DOM
    if (table) {
      if (nextTr) {
        table.insertBefore(this.getDom(), nextTr);
      }
      else {
        table.appendChild(this.getDom());
      }
    }
    this.showChilds();
  }

  if (newType == 'auto' || newType == 'string') {
    // cast value to the correct type
    if (newType == 'string') {
      this.value = String(this.value);
    }
    else {
      this.value = this._stringCast(String(this.value));
    }

    this.focus();
  }

  this.updateDom({'updateIndexes': true});
};

/**
 * Retrieve value from DOM
 * @param {boolean} [silent]  If true (default), no errors will be thrown in
 *                            case of invalid data
 * @private
 */
Node.prototype._getDomValue = function(silent) {
  if (this.dom.value && this.type != 'array' && this.type != 'object') {
    this.valueInnerText = util.getInnerText(this.dom.value);
  }

  if (this.valueInnerText != undefined) {
    try {
      // retrieve the value
      var value;
      if (this.type == 'string') {
        value = this._unescapeHTML(this.valueInnerText);
      }
      else {
        var str = this._unescapeHTML(this.valueInnerText);
        value = this._stringCast(str);
      }
      if (value !== this.value) {
        this.value = value;
        this._debouncedOnChangeValue();
      }
    }
    catch (err) {
      this.value = undefined;
      // TODO: sent an action with the new, invalid value?
      if (silent !== true) {
        throw err;
      }
    }
  }
};

/**
 * Handle a changed value
 * @private
 */
Node.prototype._onChangeValue = function () {
  // get current selection, then override the range such that we can select
  // the added/removed text on undo/redo
  var oldSelection = this.editor.getSelection();
  if (oldSelection.range) {
    var undoDiff = util.textDiff(String(this.value), String(this.previousValue));
    oldSelection.range.startOffset = undoDiff.start;
    oldSelection.range.endOffset = undoDiff.end;
  }
  var newSelection = this.editor.getSelection();
  if (newSelection.range) {
    var redoDiff = util.textDiff(String(this.previousValue), String(this.value));
    newSelection.range.startOffset = redoDiff.start;
    newSelection.range.endOffset = redoDiff.end;
  }

  this.editor._onAction('editValue', {
    node: this,
    oldValue: this.previousValue,
    newValue: this.value,
    oldSelection: oldSelection,
    newSelection: newSelection
  });

  this.previousValue = this.value;
};

/**
 * Handle a changed field
 * @private
 */
Node.prototype._onChangeField = function () {
  // get current selection, then override the range such that we can select
  // the added/removed text on undo/redo
  var oldSelection = this.editor.getSelection();
  if (oldSelection.range) {
    var undoDiff = util.textDiff(this.field, this.previousField);
    oldSelection.range.startOffset = undoDiff.start;
    oldSelection.range.endOffset = undoDiff.end;
  }
  var newSelection = this.editor.getSelection();
  if (newSelection.range) {
    var redoDiff = util.textDiff(this.previousField, this.field);
    newSelection.range.startOffset = redoDiff.start;
    newSelection.range.endOffset = redoDiff.end;
  }

  this.editor._onAction('editField', {
    node: this,
    oldValue: this.previousField,
    newValue: this.field,
    oldSelection: oldSelection,
    newSelection: newSelection
  });

  this.previousField = this.field;
};

/**
 * Update dom value:
 * - the text color of the value, depending on the type of the value
 * - the height of the field, depending on the width
 * - background color in case it is empty
 * @private
 */
Node.prototype._updateDomValue = function () {
  var domValue = this.dom.value;
  if (domValue) {
    var classNames = ['jsoneditor-value'];


    // set text color depending on value type
    var value = this.value;
    var type = (this.type == 'auto') ? util.type(value) : this.type;
    var isUrl = type == 'string' && util.isUrl(value);
    classNames.push('jsoneditor-' + type);
    if (isUrl) {
      classNames.push('jsoneditor-url');
    }

    // visual styling when empty
    var isEmpty = (String(this.value) == '' && this.type != 'array' && this.type != 'object');
    if (isEmpty) {
      classNames.push('jsoneditor-empty');
    }

    // highlight when there is a search result
    if (this.searchValueActive) {
      classNames.push('jsoneditor-highlight-active');
    }
    if (this.searchValue) {
      classNames.push('jsoneditor-highlight');
    }

    domValue.className = classNames.join(' ');

    // update title
    if (type == 'array' || type == 'object') {
      var count = this.childs ? this.childs.length : 0;
      domValue.title = this.type + ' containing ' + count + ' items';
    }
    else if (isUrl && this.editable.value) {
      domValue.title = 'Ctrl+Click or Ctrl+Enter to open url in new window';
    }
    else {
      domValue.title = '';
    }

    // show checkbox when the value is a boolean
    if (type === 'boolean' && this.editable.value) {
      if (!this.dom.checkbox) {
        this.dom.checkbox = document.createElement('input');
        this.dom.checkbox.type = 'checkbox';
        this.dom.tdCheckbox = document.createElement('td');
        this.dom.tdCheckbox.className = 'jsoneditor-tree';
        this.dom.tdCheckbox.appendChild(this.dom.checkbox);

        this.dom.tdValue.parentNode.insertBefore(this.dom.tdCheckbox, this.dom.tdValue);
      }

      this.dom.checkbox.checked = this.value;
    }
    //If the node has an enum property and it is editable lets create the select element
    else if (this.enum && this.editable.value) {
      if (!this.dom.select) {
        this.dom.select = document.createElement('select');
        this.id = this.field + "_" + new Date().getUTCMilliseconds();
        this.dom.select.id = this.id;
        this.dom.select.name = this.dom.select.id;

        //Create the default empty option
        this.dom.select.option = document.createElement('option');
        this.dom.select.option.value = '';
        this.dom.select.option.innerHTML = '--';
        this.dom.select.appendChild(this.dom.select.option);

        //Iterate all enum values and add them as options
        for(var i = 0; i < this.enum.enum.length; i++) {
          this.dom.select.option = document.createElement('option');
          this.dom.select.option.value = this.enum.enum[i];
          this.dom.select.option.innerHTML = this.enum.enum[i];
          if(this.dom.select.option.value == this.value){
            this.dom.select.option.selected = true;
          }
          this.dom.select.appendChild(this.dom.select.option);
        }

        this.dom.tdSelect = document.createElement('td');
        this.dom.tdSelect.className = 'jsoneditor-tree';
        this.dom.tdSelect.appendChild(this.dom.select);
        this.dom.tdValue.parentNode.insertBefore(this.dom.tdSelect, this.dom.tdValue);

        //If the enum is inside a composite type display both the simple input and the dropdown field
        if(this.schema !== undefined && (
            !this.schema.hasOwnProperty("oneOf") &&
            !this.schema.hasOwnProperty("anyOf") &&
            !this.schema.hasOwnProperty("anyOf") &&
            !this.schema.hasOwnProperty("allOf"))
        ) {
            this.valueFieldHTML = this.dom.tdValue.innerHTML;
            this.dom.tdValue.style.visibility = 'hidden';
            this.dom.tdValue.innerHTML = '';
        } else {
            delete this.valueFieldHTML;
        }
      }
    }
    else {
      // cleanup checkbox when displayed
      if (this.dom.tdCheckbox) {
        this.dom.tdCheckbox.parentNode.removeChild(this.dom.tdCheckbox);
        delete this.dom.tdCheckbox;
        delete this.dom.checkbox;
      } else if (this.dom.tdSelect) {
          this.dom.tdSelect.parentNode.removeChild(this.dom.tdSelect);
          delete this.dom.tdSelect;
          delete this.dom.select;
          this.dom.tdValue.innerHTML = this.valueFieldHTML;
          this.dom.tdValue.style.visibility = '';
          delete this.valueFieldHTML;
      }
    }

    // strip formatting from the contents of the editable div
    util.stripFormatting(domValue);
  }
};

/**
 * Update dom field:
 * - the text color of the field, depending on the text
 * - the height of the field, depending on the width
 * - background color in case it is empty
 * @private
 */
Node.prototype._updateDomField = function () {
  var domField = this.dom.field;
  if (domField) {
    // make backgound color lightgray when empty
    var isEmpty = (String(this.field) == '' && this.parent.type != 'array');
    if (isEmpty) {
      util.addClassName(domField, 'jsoneditor-empty');
    }
    else {
      util.removeClassName(domField, 'jsoneditor-empty');
    }

    // highlight when there is a search result
    if (this.searchFieldActive) {
      util.addClassName(domField, 'jsoneditor-highlight-active');
    }
    else {
      util.removeClassName(domField, 'jsoneditor-highlight-active');
    }
    if (this.searchField) {
      util.addClassName(domField, 'jsoneditor-highlight');
    }
    else {
      util.removeClassName(domField, 'jsoneditor-highlight');
    }

    // strip formatting from the contents of the editable div
    util.stripFormatting(domField);
  }
};

/**
 * Retrieve field from DOM
 * @param {boolean} [silent]  If true (default), no errors will be thrown in
 *                            case of invalid data
 * @private
 */
Node.prototype._getDomField = function(silent) {
  if (this.dom.field && this.fieldEditable) {
    this.fieldInnerText = util.getInnerText(this.dom.field);
  }

  if (this.fieldInnerText != undefined) {
    try {
      var field = this._unescapeHTML(this.fieldInnerText);

      if (field !== this.field) {
        this.field = field;
        this._debouncedOnChangeField();
      }
    }
    catch (err) {
      this.field = undefined;
      // TODO: sent an action here, with the new, invalid value?
      if (silent !== true) {
        throw err;
      }
    }
  }
};

/**
 * Validate this node and all it's childs
 * @return {Array.<{node: Node, error: {message: string}}>} Returns a list with duplicates
 */
Node.prototype.validate = function () {
  var errors = [];

  // find duplicate keys
  if (this.type === 'object') {
    var keys = {};
    var duplicateKeys = [];
    for (var i = 0; i < this.childs.length; i++) {
      var child = this.childs[i];
      if (keys[child.field]) {
        duplicateKeys.push(child.field);
      }
      keys[child.field] = true;
    }

    if (duplicateKeys.length > 0) {
      errors = this.childs
          .filter(function (node) {
            return duplicateKeys.indexOf(node.field) !== -1;
          })
          .map(function (node) {
            return {
              node: node,
              error: {
                message: 'duplicate key "' + node.field + '"'
              }
            }
          });
    }
  }

  // recurse over the childs
  if (this.childs) {
    for (var i = 0; i < this.childs.length; i++) {
      var e = this.childs[i].validate();
      if (e.length > 0) {
        errors = errors.concat(e);
      }
    }
  }

  return errors;
};

/**
 * Clear the dom of the node
 */
Node.prototype.clearDom = function() {
  // TODO: hide the node first?
  //this.hide();
  // TODO: recursively clear dom?

  this.dom = {};
};

/**
 * Get the HTML DOM TR element of the node.
 * The dom will be generated when not yet created
 * @return {Element} tr    HTML DOM TR Element
 */
Node.prototype.getDom = function() {
  var dom = this.dom;
  if (dom.tr) {
    return dom.tr;
  }

  this._updateEditability();

  // create row
  dom.tr = document.createElement('tr');
  dom.tr.node = this;

  if (this.editor.options.mode === 'tree') { // note: we take here the global setting
    var tdDrag = document.createElement('td');
    if (this.editable.field) {
      // create draggable area
      if (this.parent) {
        var domDrag = document.createElement('button');
        dom.drag = domDrag;
        domDrag.className = 'jsoneditor-dragarea';
        domDrag.title = 'Drag to move this field (Alt+Shift+Arrows)';
        tdDrag.appendChild(domDrag);
      }
    }
    dom.tr.appendChild(tdDrag);

    //Get the context menu options
    var contextOptions = this.editor.options ? this.editor.options.context : undefined;
    //Get the items with a defined context menu
    var menuItems = (contextOptions) ? contextOptions.items : undefined;
    //Get the items of which the children have a defined context menu
    var menuChildren = (contextOptions) ? contextOptions.children : undefined;
    //Check if there is any defined context for the current node
    var itemWithContextMenu = (!menuItems && !menuChildren) || (menuItems && menuItems[this.field]);
    //Check if there is any defined context for the parent of the current node
    var childWithContextMenu = (!menuChildren && !menuItems) || (menuChildren && this.parent && menuChildren[this.parent.field]);

    //Set a flag indicating that the current node has a context menu that must be displayed
    this.displayContextMenu = itemWithContextMenu || childWithContextMenu;

    var tdMenu = document.createElement('td');

    //Attach the context menu in the DOM
    if(this.displayContextMenu) {
      //Only the permitted menu actions will be displayed in the context menu
      this.contextMenuActions = (itemWithContextMenu && menuItems) ?
          menuItems[this.field] : (itemWithContextMenu && menuChildren) ? menuChildren[this.parent.field] : [];

      var menu = document.createElement('button');
      dom.menu = menu;
      menu.className = 'jsoneditor-contextmenu';
      menu.title = 'Click to open the actions menu (Ctrl+M)';
      tdMenu.appendChild(dom.menu);
    } else {
      //Allow special theming for columns without context menu
      //(e.g. reduce the width of the column)
      tdMenu.className = 'jsoneditor-no-contextmenu';
    }
    dom.tr.appendChild(tdMenu);
  }

  // create tree and field
  var tdField = document.createElement('td');
  dom.tr.appendChild(tdField);
  dom.tree = this._createDomTree();
  tdField.appendChild(dom.tree);

  this.updateDom({'updateIndexes': true});

  return dom.tr;
};

/**
 * DragStart event, fired on mousedown on the dragarea at the left side of a Node
 * @param {Node[] | Node} nodes
 * @param {Event} event
 */
Node.onDragStart = function (nodes, event) {
  if (!Array.isArray(nodes)) {
    return Node.onDragStart([nodes], event);
  }
  if (nodes.length === 0) {
    return;
  }

  var firstNode = nodes[0];
  var lastNode = nodes[nodes.length - 1];
  var draggedNode = Node.getNodeFromTarget(event.target);
  var beforeNode = lastNode._nextSibling();
  var editor = firstNode.editor;

  // in case of multiple selected nodes, offsetY prevents the selection from
  // jumping when you start dragging one of the lower down nodes in the selection
  var offsetY = util.getAbsoluteTop(draggedNode.dom.tr) - util.getAbsoluteTop(firstNode.dom.tr);

  if (!editor.mousemove) {
    editor.mousemove = util.addEventListener(window, 'mousemove', function (event) {
      Node.onDrag(nodes, event);
    });
  }

  if (!editor.mouseup) {
    editor.mouseup = util.addEventListener(window, 'mouseup',function (event ) {
      Node.onDragEnd(nodes, event);
    });
  }

  editor.highlighter.lock();
  editor.drag = {
    oldCursor: document.body.style.cursor,
    oldSelection: editor.getSelection(),
    oldBeforeNode: beforeNode,
    mouseX: event.pageX,
    offsetY: offsetY,
    level: firstNode.getLevel()
  };
  document.body.style.cursor = 'move';

  event.preventDefault();
};

/**
 * Drag event, fired when moving the mouse while dragging a Node
 * @param {Node[] | Node} nodes
 * @param {Event} event
 */
Node.onDrag = function (nodes, event) {
  if (!Array.isArray(nodes)) {
    return Node.onDrag([nodes], event);
  }
  if (nodes.length === 0) {
    return;
  }

  // TODO: this method has grown too large. Split it in a number of methods
  var editor = nodes[0].editor;
  var mouseY = event.pageY - editor.drag.offsetY;
  var mouseX = event.pageX;
  var trThis, trPrev, trNext, trFirst, trLast, trRoot;
  var nodePrev, nodeNext;
  var topThis, topPrev, topFirst, heightThis, bottomNext, heightNext;
  var moved = false;

  // TODO: add an ESC option, which resets to the original position

  // move up/down
  var firstNode = nodes[0];
  trThis = firstNode.dom.tr;
  topThis = util.getAbsoluteTop(trThis);
  heightThis = trThis.offsetHeight;
  if (mouseY < topThis) {
    // move up
    trPrev = trThis;
    do {
      trPrev = trPrev.previousSibling;
      nodePrev = Node.getNodeFromTarget(trPrev);
      topPrev = trPrev ? util.getAbsoluteTop(trPrev) : 0;
    }
    while (trPrev && mouseY < topPrev);

    if (nodePrev && !nodePrev.parent) {
      nodePrev = undefined;
    }

    if (!nodePrev) {
      // move to the first node
      trRoot = trThis.parentNode.firstChild;
      trPrev = trRoot ? trRoot.nextSibling : undefined;
      nodePrev = Node.getNodeFromTarget(trPrev);
      if (nodePrev == firstNode) {
        nodePrev = undefined;
      }
    }

    if (nodePrev) {
      // check if mouseY is really inside the found node
      trPrev = nodePrev.dom.tr;
      topPrev = trPrev ? util.getAbsoluteTop(trPrev) : 0;
      if (mouseY > topPrev + heightThis) {
        nodePrev = undefined;
      }
    }

    if (nodePrev) {
      nodes.forEach(function (node) {
        nodePrev.parent.moveBefore(node, nodePrev);
      });
      moved = true;
    }
  }
  else {
    // move down
    var lastNode = nodes[nodes.length - 1];
    trLast = (lastNode.expanded && lastNode.append) ? lastNode.append.getDom() : lastNode.dom.tr;
    trFirst = trLast ? trLast.nextSibling : undefined;
    if (trFirst) {
      topFirst = util.getAbsoluteTop(trFirst);
      trNext = trFirst;
      do {
        nodeNext = Node.getNodeFromTarget(trNext);
        if (trNext) {
          bottomNext = trNext.nextSibling ?
              util.getAbsoluteTop(trNext.nextSibling) : 0;
          heightNext = trNext ? (bottomNext - topFirst) : 0;

          if (nodeNext.parent.childs.length == nodes.length &&
              nodeNext.parent.childs[nodes.length - 1] == lastNode) {
            // We are about to remove the last child of this parent,
            // which will make the parents appendNode visible.
            topThis += 27;
            // TODO: dangerous to suppose the height of the appendNode a constant of 27 px.
          }
        }

        trNext = trNext.nextSibling;
      }
      while (trNext && mouseY > topThis + heightNext);

      if (nodeNext && nodeNext.parent) {
        // calculate the desired level
        var diffX = (mouseX - editor.drag.mouseX);
        var diffLevel = Math.round(diffX / 24 / 2);
        var level = editor.drag.level + diffLevel; // desired level
        var levelNext = nodeNext.getLevel();     // level to be

        // find the best fitting level (move upwards over the append nodes)
        trPrev = nodeNext.dom.tr.previousSibling;
        while (levelNext < level && trPrev) {
          nodePrev = Node.getNodeFromTarget(trPrev);

          var isDraggedNode = nodes.some(function (node) {
            return node === nodePrev || nodePrev._isChildOf(node);
          });

          if (isDraggedNode) {
            // neglect the dragged nodes themselves and their childs
          }
          else if (nodePrev instanceof AppendNode) {
            var childs = nodePrev.parent.childs;
            if (childs.length != nodes.length || childs[nodes.length - 1] != lastNode) {
              // non-visible append node of a list of childs
              // consisting of not only this node (else the
              // append node will change into a visible "empty"
              // text when removing this node).
              nodeNext = Node.getNodeFromTarget(trPrev);
              levelNext = nodeNext.getLevel();
            }
            else {
              break;
            }
          }
          else {
            break;
          }

          trPrev = trPrev.previousSibling;
        }

        // move the node when its position is changed
        if (trLast.nextSibling != nodeNext.dom.tr) {
          nodes.forEach(function (node) {
            nodeNext.parent.moveBefore(node, nodeNext);
          });
          moved = true;
        }
      }
    }
  }

  if (moved) {
    // update the dragging parameters when moved
    editor.drag.mouseX = mouseX;
    editor.drag.level = firstNode.getLevel();
  }

  // auto scroll when hovering around the top of the editor
  editor.startAutoScroll(mouseY);

  event.preventDefault();
};

/**
 * Drag event, fired on mouseup after having dragged a node
 * @param {Node[] | Node} nodes
 * @param {Event} event
 */
Node.onDragEnd = function (nodes, event) {
  if (!Array.isArray(nodes)) {
    return Node.onDrag([nodes], event);
  }
  if (nodes.length === 0) {
    return;
  }

  var firstNode = nodes[0];
  var editor = firstNode.editor;
  var parent = firstNode.parent;
  var firstIndex = parent.childs.indexOf(firstNode);
  var beforeNode = parent.childs[firstIndex + nodes.length] || parent.append;

  // set focus to the context menu button of the first node
  if (nodes[0]) {
    nodes[0].dom.menu.focus();
  }

  var params = {
    nodes: nodes,
    oldSelection: editor.drag.oldSelection,
    newSelection: editor.getSelection(),
    oldBeforeNode: editor.drag.oldBeforeNode,
    newBeforeNode: beforeNode
  };

  if (params.oldBeforeNode != params.newBeforeNode) {
    // only register this action if the node is actually moved to another place
    editor._onAction('moveNodes', params);
  }

  document.body.style.cursor = editor.drag.oldCursor;
  editor.highlighter.unlock();
  nodes.forEach(function (node) {
    if (event.target !== node.dom.drag && event.target !== node.dom.menu) {
      editor.highlighter.unhighlight();
    }
  });
  delete editor.drag;

  if (editor.mousemove) {
    util.removeEventListener(window, 'mousemove', editor.mousemove);
    delete editor.mousemove;
  }
  if (editor.mouseup) {
    util.removeEventListener(window, 'mouseup', editor.mouseup);
    delete editor.mouseup;
  }

  // Stop any running auto scroll
  editor.stopAutoScroll();

  event.preventDefault();
};

/**
 * Test if this node is a child of an other node
 * @param {Node} node
 * @return {boolean} isChild
 * @private
 */
Node.prototype._isChildOf = function (node) {
  var n = this.parent;
  while (n) {
    if (n == node) {
      return true;
    }
    n = n.parent;
  }

  return false;
};

/**
 * Create an editable field
 * @return {Element} domField
 * @private
 */
Node.prototype._createDomField = function () {
  return document.createElement('div');
};

/**
 * Set highlighting for this node and all its childs.
 * Only applied to the currently visible (expanded childs)
 * @param {boolean} highlight
 */
Node.prototype.setHighlight = function (highlight) {
  if (this.dom.tr) {
    if (highlight) {
      util.addClassName(this.dom.tr, 'jsoneditor-highlight');
    }
    else {
      util.removeClassName(this.dom.tr, 'jsoneditor-highlight');
    }

    if (this.append) {
      this.append.setHighlight(highlight);
    }

    if (this.childs) {
      this.childs.forEach(function (child) {
        child.setHighlight(highlight);
      });
    }
  }
};

/**
 * Select or deselect a node
 * @param {boolean} selected
 * @param {boolean} [isFirst]
 */
Node.prototype.setSelected = function (selected, isFirst) {
  this.selected = selected;

  if (this.dom.tr) {
    if (selected) {
      util.addClassName(this.dom.tr, 'jsoneditor-selected');
    }
    else {
      util.removeClassName(this.dom.tr, 'jsoneditor-selected');
    }

    if (isFirst) {
      util.addClassName(this.dom.tr, 'jsoneditor-first');
    }
    else {
      util.removeClassName(this.dom.tr, 'jsoneditor-first');
    }

    if (this.append) {
      this.append.setSelected(selected);
    }

    if (this.childs) {
      this.childs.forEach(function (child) {
        child.setSelected(selected);
      });
    }
  }
};

/**
 * Update the value of the node. Only primitive types are allowed, no Object
 * or Array is allowed.
 * @param {String | Number | Boolean | null} value
 */
Node.prototype.updateValue = function (value) {
  this.value = value;
  this.updateDom();
};

/**
 * Update the field of the node.
 * @param {String} field
 */
Node.prototype.updateField = function (field) {
  this.field = field;
  this.updateDom();
};

/**
 * Update the HTML DOM, optionally recursing through the childs
 * @param {Object} [options] Available parameters:
 *                          {boolean} [recurse]         If true, the
 *                          DOM of the childs will be updated recursively.
 *                          False by default.
 *                          {boolean} [updateIndexes]   If true, the childs
 *                          indexes of the node will be updated too. False by
 *                          default.
 */
Node.prototype.updateDom = function (options) {
  // update level indentation
  var domTree = this.dom.tree;
  if (domTree) {
    domTree.style.marginLeft = this.getLevel() * 24 + 'px';
  }

  // apply field to DOM
  var domField = this.dom.field;
  if (domField) {
    if (this.fieldEditable) {
      // parent is an object
      domField.contentEditable = this.editable.field;
      domField.spellcheck = false;
      domField.className = 'jsoneditor-field';
    }
    else {
      // parent is an array this is the root node
      domField.className = 'jsoneditor-readonly';
    }

    var field;
    if (this.index != undefined) {
      field = this.index;
    }
    else if (this.field != undefined) {
      field = this.field;
    }
    else if (this._hasChilds()) {
      field = this.type;
    }
    else {
      field = '';
    }
    domField.innerHTML = this._escapeHTML(field);
  }

  //Locating the schema of the node and checking for any enum type
  if(this.editor && this.editor.options) {
    //Search for the schema element of the current node and store it in the schema attribute.
    //Hereafter, wherever you have access in the node you will have also access in its own schema.
    this.schema = this._getJsonObject(this.editor.options.schema, 'name', field)[0];
    if(!this.schema) {
      this.schema = this._getJsonObject(this.editor.options.schema, field)[0];
    }
    //Search for any enumeration type in the schema of the current node.
    //Enum types can be also be part of a composite type.
    if(this.schema){
      if(this.schema.hasOwnProperty('enum')){
        this.enum = new Object();
        this.enum.enum = this.schema.enum;
      } else if(this.schema.hasOwnProperty('oneOf')){
        this.enum = this._getJsonObject(this.schema.oneOf, 'enum')[0];
      } else if(this.schema.hasOwnProperty('anyOf')){
        this.enum = this._getJsonObject(this.schema.anyOf, 'enum')[0];
      } else if(this.schema.hasOwnProperty('allOf')){
        this.enum = this._getJsonObject(this.schema.allOf, 'enum')[0];
      } else {
        delete this.enum;
      }
    } else {
      delete this.enum;
    }
  }

  // apply value to DOM
  var domValue = this.dom.value;
  if (domValue) {
    var count = this.childs ? this.childs.length : 0;
    if (this.type == 'array') {
      domValue.innerHTML = '[' + count + ']';
      util.addClassName(this.dom.tr, 'jsoneditor-expandable');
    }
    else if (this.type == 'object') {
      domValue.innerHTML = '{' + count + '}';
      util.addClassName(this.dom.tr, 'jsoneditor-expandable');
    }
    else {
      domValue.innerHTML = this._escapeHTML(this.value);
      util.removeClassName(this.dom.tr, 'jsoneditor-expandable');
    }
  }

  // update field and value
  this._updateDomField();
  this._updateDomValue();

  // update childs indexes
  if (options && options.updateIndexes === true) {
    // updateIndexes is true or undefined
    this._updateDomIndexes();
  }

  if (options && options.recurse === true) {
    // recurse is true or undefined. update childs recursively
    if (this.childs) {
      this.childs.forEach(function (child) {
        child.updateDom(options);
      });
    }
  }

  // update row with append button
  if (this.append) {
    this.append.updateDom();
  }
};

/**
 * Get all sub-elements of the given object with the specified key and value.
 * @private
 */
Node.prototype._getJsonObject = function (obj, key, val) {
  var objects = [];
  for (var i in obj) {
    if (!obj.hasOwnProperty(i)) continue;
    if (typeof obj[i] == 'object') {
      if(i === key && val === undefined){
        if(Array.isArray(obj[i])) {
          objects.push(obj);
        } else {
          objects.push(obj[i]);
        }
      } else {
        objects = objects.concat(this._getJsonObject(obj[i], key, val));
      }
    } else if (i == key && obj[key] == val) {
      objects.push(obj);
    }
  }
  return objects;
};

/**
 * Update the DOM of the childs of a node: update indexes and undefined field
 * names.
 * Only applicable when structure is an array or object
 * @private
 */
Node.prototype._updateDomIndexes = function () {
  var domValue = this.dom.value;
  var childs = this.childs;
  if (domValue && childs) {
    if (this.type == 'array') {
      childs.forEach(function (child, index) {
        child.index = index;
        var childField = child.dom.field;
        if (childField) {
          childField.innerHTML = index;
        }
      });
    }
    else if (this.type == 'object') {
      childs.forEach(function (child) {
        if (child.index != undefined) {
          delete child.index;

          if (child.field == undefined) {
            child.field = '';
          }
        }
      });
    }
  }
};

/**
 * Create an editable value
 * @private
 */
Node.prototype._createDomValue = function () {
  var domValue;

  if (this.type == 'array') {
    domValue = document.createElement('div');
    domValue.innerHTML = '[...]';
  }
  else if (this.type == 'object') {
    domValue = document.createElement('div');
    domValue.innerHTML = '{...}';
  }
  else {
    if (!this.editable.value && util.isUrl(this.value)) {
      // create a link in case of read-only editor and value containing an url
      domValue = document.createElement('a');
      domValue.href = this.value;
      domValue.target = '_blank';
      domValue.innerHTML = this._escapeHTML(this.value);
    }
    else {
      // create an editable or read-only div
      domValue = document.createElement('div');
      domValue.contentEditable = this.editable.value;
      domValue.spellcheck = false;
      domValue.innerHTML = this._escapeHTML(this.value);
    }
  }

  return domValue;
};

/**
 * Create an expand/collapse button
 * @return {Element} expand
 * @private
 */
Node.prototype._createDomExpandButton = function () {
  // create expand button
  var expand = document.createElement('button');
  if (this._hasChilds()) {
    expand.className = this.expanded ? 'jsoneditor-expanded' : 'jsoneditor-collapsed';
    expand.title =
        'Click to expand/collapse this field (Ctrl+E). \n' +
        'Ctrl+Click to expand/collapse including all childs.';
  }
  else {
    expand.className = 'jsoneditor-invisible';
    expand.title = '';
  }

  return expand;
};


/**
 * Create a DOM tree element, containing the expand/collapse button
 * @return {Element} domTree
 * @private
 */
Node.prototype._createDomTree = function () {
  var dom = this.dom;
  var domTree = document.createElement('table');
  var tbody = document.createElement('tbody');
  domTree.style.borderCollapse = 'collapse'; // TODO: put in css
  domTree.className = 'jsoneditor-values';
  domTree.appendChild(tbody);
  var tr = document.createElement('tr');
  tbody.appendChild(tr);

  // create expand button
  var tdExpand = document.createElement('td');
  tdExpand.className = 'jsoneditor-tree';
  tr.appendChild(tdExpand);
  dom.expand = this._createDomExpandButton();
  tdExpand.appendChild(dom.expand);
  dom.tdExpand = tdExpand;

  // create the field
  var tdField = document.createElement('td');
  tdField.className = 'jsoneditor-tree';
  tr.appendChild(tdField);
  dom.field = this._createDomField();
  tdField.appendChild(dom.field);
  dom.tdField = tdField;

  // create a separator
  var tdSeparator = document.createElement('td');
  tdSeparator.className = 'jsoneditor-tree';
  tr.appendChild(tdSeparator);
  if (this.type != 'object' && this.type != 'array') {
    tdSeparator.appendChild(document.createTextNode(':'));
    tdSeparator.className = 'jsoneditor-separator';
  }
  dom.tdSeparator = tdSeparator;

  // create the value
  var tdValue = document.createElement('td');
  tdValue.className = 'jsoneditor-tree';
  tr.appendChild(tdValue);
  dom.value = this._createDomValue();
  tdValue.appendChild(dom.value);
  dom.tdValue = tdValue;

  return domTree;
};

/**
 * Handle an event. The event is caught centrally by the editor
 * @param {Event} event
 */
Node.prototype.onEvent = function (event) {
  var type = event.type,
      target = event.target || event.srcElement,
      dom = this.dom,
      node = this,
      expandable = this._hasChilds();

  // check if mouse is on menu or on dragarea.
  // If so, highlight current row and its childs
  if (target == dom.drag || target == dom.menu) {
    if (type == 'mouseover') {
      this.editor.highlighter.highlight(this);
    }
    else if (type == 'mouseout') {
      this.editor.highlighter.unhighlight();
    }
  }

  // context menu events
  if (type == 'click' && target == dom.menu) {
    var highlighter = node.editor.highlighter;
    highlighter.highlight(node);
    highlighter.lock();
    util.addClassName(dom.menu, 'jsoneditor-selected');
    this.showContextMenu(dom.menu, function () {
      util.removeClassName(dom.menu, 'jsoneditor-selected');
      highlighter.unlock();
      highlighter.unhighlight();
    });
  }

  // expand events
  if (type == 'click') {
    if (target == dom.expand ||
        ((node.editor.options.mode === 'view' || node.editor.options.mode === 'form') && target.nodeName === 'DIV')) {
      if (expandable) {
        var recurse = event.ctrlKey; // with ctrl-key, expand/collapse all
        this._onExpand(recurse);
      }
    }
  }

  // swap the value of a boolean when the checkbox displayed left is clicked
  if (type == 'change' && target == dom.checkbox) {
    this.dom.value.innerHTML = !this.value;
    this._getDomValue();
  }
  //Update the value of the node based on the selected option
  if (type == 'change' && target == dom.select) {
    this.dom.value.innerHTML = dom.select.value;
    this._getDomValue();
    this._updateDomValue();
  }

  // value events
  var domValue = dom.value;
  if (target == domValue) {
    //noinspection FallthroughInSwitchStatementJS
    switch (type) {
      case 'blur':
      case 'change':
        this._getDomValue(true);
        this._updateDomValue();
        if (this.value) {
          domValue.innerHTML = this._escapeHTML(this.value);
        }
        break;

      case 'input':
        //this._debouncedGetDomValue(true); // TODO
        this._getDomValue(true);
        this._updateDomValue();
        break;

      case 'keydown':
      case 'mousedown':
          // TODO: cleanup
        this.editor.selection = this.editor.getSelection();
        break;

      case 'click':
        if (event.ctrlKey || !this.editable.value) {
          if (util.isUrl(this.value)) {
            window.open(this.value, '_blank');
          }
        }
        break;

      case 'keyup':
        //this._debouncedGetDomValue(true); // TODO
        this._getDomValue(true);
        this._updateDomValue();
        break;

      case 'cut':
      case 'paste':
        setTimeout(function () {
          node._getDomValue(true);
          node._updateDomValue();
        }, 1);
        break;
    }
  }

  // field events
  var domField = dom.field;
  if (target == domField) {
    switch (type) {
      case 'blur':
      case 'change':
        this._getDomField(true);
        this._updateDomField();
        if (this.field) {
          domField.innerHTML = this._escapeHTML(this.field);
        }
        break;

      case 'input':
        this._getDomField(true);
        this.updateDom();
        break;

      case 'keydown':
      case 'mousedown':
        this.editor.selection = this.editor.getSelection();
        break;

      case 'keyup':
        this._getDomField(true);
        this._updateDomField();
        break;

      case 'cut':
      case 'paste':
        setTimeout(function () {
          node._getDomField(true);
          node._updateDomField();
        }, 1);
        break;
    }
  }

  // focus
  // when clicked in whitespace left or right from the field or value, set focus
  var domTree = dom.tree;
  if (target == domTree.parentNode && type == 'click' && !event.hasMoved) {
    var left = (event.offsetX != undefined) ?
        (event.offsetX < (this.getLevel() + 1) * 24) :
        (event.pageX < util.getAbsoluteLeft(dom.tdSeparator));// for FF
    if (left || expandable) {
      // node is expandable when it is an object or array
      if (domField) {
        util.setEndOfContentEditable(domField);
        domField.focus();
      }
    }
    else {
      if (domValue) {
        util.setEndOfContentEditable(domValue);
        domValue.focus();
      }
    }
  }
  if (((target == dom.tdExpand && !expandable) || target == dom.tdField || target == dom.tdSeparator) &&
      (type == 'click' && !event.hasMoved)) {
    if (domField) {
      util.setEndOfContentEditable(domField);
      domField.focus();
    }
  }

  if (type == 'keydown') {
    this.onKeyDown(event);
  }
};

/**
 * Key down event handler
 * @param {Event} event
 */
Node.prototype.onKeyDown = function (event) {
  var keynum = event.which || event.keyCode;
  var target = event.target || event.srcElement;
  var ctrlKey = event.ctrlKey;
  var shiftKey = event.shiftKey;
  var altKey = event.altKey;
  var handled = false;
  var prevNode, nextNode, nextDom, nextDom2;
  var editable = this.editor.options.mode === 'tree';
  var oldSelection;
  var oldBeforeNode;
  var nodes;
  var multiselection;
  var selectedNodes = this.editor.multiselection.nodes.length > 0
      ? this.editor.multiselection.nodes
      : [this];
  var firstNode = selectedNodes[0];
  var lastNode = selectedNodes[selectedNodes.length - 1];

  // console.log(ctrlKey, keynum, event.charCode); // TODO: cleanup
  if (keynum == 13) { // Enter
    if (target == this.dom.value) {
      if (!this.editable.value || event.ctrlKey) {
        if (util.isUrl(this.value)) {
          window.open(this.value, '_blank');
          handled = true;
        }
      }
    }
    else if (target == this.dom.expand) {
      var expandable = this._hasChilds();
      if (expandable) {
        var recurse = event.ctrlKey; // with ctrl-key, expand/collapse all
        this._onExpand(recurse);
        target.focus();
        handled = true;
      }
    }
  }
  else if (keynum == 68) {  // D
    if (ctrlKey && editable) {   // Ctrl+D
      Node.onDuplicate(selectedNodes);
      handled = true;
    }
  }
  else if (keynum == 69) { // E
    if (ctrlKey) {       // Ctrl+E and Ctrl+Shift+E
      this._onExpand(shiftKey);  // recurse = shiftKey
      target.focus(); // TODO: should restore focus in case of recursing expand (which takes DOM offline)
      handled = true;
    }
  }
  else if (keynum == 77 && editable) { // M
    if (ctrlKey) { // Ctrl+M
      this.showContextMenu(target);
      handled = true;
    }
  }
  else if (keynum == 46 && editable) { // Del
    if (ctrlKey) {       // Ctrl+Del
      Node.onRemove(selectedNodes);
      handled = true;
    }
  }
  else if (keynum == 45 && editable) { // Ins
    if (ctrlKey && !shiftKey) {       // Ctrl+Ins
      this._onInsertBefore();
      handled = true;
    }
    else if (ctrlKey && shiftKey) {   // Ctrl+Shift+Ins
      this._onInsertAfter();
      handled = true;
    }
  }
  else if (keynum == 35) { // End
    if (altKey) { // Alt+End
      // find the last node
      var endNode = this._lastNode();
      if (endNode) {
        endNode.focus(Node.focusElement || this._getElementName(target));
      }
      handled = true;
    }
  }
  else if (keynum == 36) { // Home
    if (altKey) { // Alt+Home
      // find the first node
      var homeNode = this._firstNode();
      if (homeNode) {
        homeNode.focus(Node.focusElement || this._getElementName(target));
      }
      handled = true;
    }
  }
  else if (keynum == 37) {        // Arrow Left
    if (altKey && !shiftKey) {  // Alt + Arrow Left
      // move to left element
      var prevElement = this._previousElement(target);
      if (prevElement) {
        this.focus(this._getElementName(prevElement));
      }
      handled = true;
    }
    else if (altKey && shiftKey && editable) { // Alt + Shift + Arrow left
      if (lastNode.expanded) {
        var appendDom = lastNode.getAppend();
        nextDom = appendDom ? appendDom.nextSibling : undefined;
      }
      else {
        var dom = lastNode.getDom();
        nextDom = dom.nextSibling;
      }
      if (nextDom) {
        nextNode = Node.getNodeFromTarget(nextDom);
        nextDom2 = nextDom.nextSibling;
        nextNode2 = Node.getNodeFromTarget(nextDom2);
        if (nextNode && nextNode instanceof AppendNode &&
            !(lastNode.parent.childs.length == 1) &&
            nextNode2 && nextNode2.parent) {
          oldSelection = this.editor.getSelection();
          oldBeforeNode = lastNode._nextSibling();

          selectedNodes.forEach(function (node) {
            nextNode2.parent.moveBefore(node, nextNode2);
          });
          this.focus(Node.focusElement || this._getElementName(target));

          this.editor._onAction('moveNodes', {
            nodes: selectedNodes,
            oldBeforeNode: oldBeforeNode,
            newBeforeNode: nextNode2,
            oldSelection: oldSelection,
            newSelection: this.editor.getSelection()
          });
        }
      }
    }
  }
  else if (keynum == 38) {        // Arrow Up
    if (altKey && !shiftKey) {  // Alt + Arrow Up
      // find the previous node
      prevNode = this._previousNode();
      if (prevNode) {
        this.editor.deselect(true);
        prevNode.focus(Node.focusElement || this._getElementName(target));
      }
      handled = true;
    }
    else if (!altKey && ctrlKey && shiftKey && editable) { // Ctrl + Shift + Arrow Up
      // select multiple nodes
      prevNode = this._previousNode();
      if (prevNode) {
        multiselection = this.editor.multiselection;
        multiselection.start = multiselection.start || this;
        multiselection.end = prevNode;
        nodes = this.editor._findTopLevelNodes(multiselection.start, multiselection.end);

        this.editor.select(nodes);
        prevNode.focus('field'); // select field as we know this always exists
      }
      handled = true;
    }
    else if (altKey && shiftKey && editable) { // Alt + Shift + Arrow Up
      // find the previous node
      prevNode = firstNode._previousNode();
      if (prevNode && prevNode.parent) {
        oldSelection = this.editor.getSelection();
        oldBeforeNode = lastNode._nextSibling();

        selectedNodes.forEach(function (node) {
          prevNode.parent.moveBefore(node, prevNode);
        });
        this.focus(Node.focusElement || this._getElementName(target));

        this.editor._onAction('moveNodes', {
          nodes: selectedNodes,
          oldBeforeNode: oldBeforeNode,
          newBeforeNode: prevNode,
          oldSelection: oldSelection,
          newSelection: this.editor.getSelection()
        });
      }
      handled = true;
    }
  }
  else if (keynum == 39) {        // Arrow Right
    if (altKey && !shiftKey) {  // Alt + Arrow Right
      // move to right element
      var nextElement = this._nextElement(target);
      if (nextElement) {
        this.focus(this._getElementName(nextElement));
      }
      handled = true;
    }
    else if (altKey && shiftKey && editable) { // Alt + Shift + Arrow Right
      dom = firstNode.getDom();
      var prevDom = dom.previousSibling;
      if (prevDom) {
        prevNode = Node.getNodeFromTarget(prevDom);
        if (prevNode && prevNode.parent &&
            (prevNode instanceof AppendNode)
            && !prevNode.isVisible()) {
          oldSelection = this.editor.getSelection();
          oldBeforeNode = lastNode._nextSibling();

          selectedNodes.forEach(function (node) {
            prevNode.parent.moveBefore(node, prevNode);
          });
          this.focus(Node.focusElement || this._getElementName(target));

          this.editor._onAction('moveNodes', {
            nodes: selectedNodes,
            oldBeforeNode: oldBeforeNode,
            newBeforeNode: prevNode,
            oldSelection: oldSelection,
            newSelection: this.editor.getSelection()
          });
        }
      }
    }
  }
  else if (keynum == 40) {        // Arrow Down
    if (altKey && !shiftKey) {  // Alt + Arrow Down
      // find the next node
      nextNode = this._nextNode();
      if (nextNode) {
        this.editor.deselect(true);
        nextNode.focus(Node.focusElement || this._getElementName(target));
      }
      handled = true;
    }
    else if (!altKey && ctrlKey && shiftKey && editable) { // Ctrl + Shift + Arrow Down
      // select multiple nodes
      nextNode = this._nextNode();
      if (nextNode) {
        multiselection = this.editor.multiselection;
        multiselection.start = multiselection.start || this;
        multiselection.end = nextNode;
        nodes = this.editor._findTopLevelNodes(multiselection.start, multiselection.end);

        this.editor.select(nodes);
        nextNode.focus('field'); // select field as we know this always exists
      }
      handled = true;
    }
    else if (altKey && shiftKey && editable) { // Alt + Shift + Arrow Down
      // find the 2nd next node and move before that one
      if (lastNode.expanded) {
        nextNode = lastNode.append ? lastNode.append._nextNode() : undefined;
      }
      else {
        nextNode = lastNode._nextNode();
      }
      var nextNode2 = nextNode && (nextNode._nextNode() || nextNode.parent.append);
      if (nextNode2 && nextNode2.parent) {
        oldSelection = this.editor.getSelection();
        oldBeforeNode = lastNode._nextSibling();

        selectedNodes.forEach(function (node) {
          nextNode2.parent.moveBefore(node, nextNode2);
        });
        this.focus(Node.focusElement || this._getElementName(target));

        this.editor._onAction('moveNodes', {
          nodes: selectedNodes,
          oldBeforeNode: oldBeforeNode,
          newBeforeNode: nextNode2,
          oldSelection: oldSelection,
          newSelection: this.editor.getSelection()
        });
      }
      handled = true;
    }
  }

  if (handled) {
    event.preventDefault();
    event.stopPropagation();
  }
};

/**
 * Handle the expand event, when clicked on the expand button
 * @param {boolean} recurse   If true, child nodes will be expanded too
 * @private
 */
Node.prototype._onExpand = function (recurse) {
  if (recurse) {
    // Take the table offline
    var table = this.dom.tr.parentNode; // TODO: not nice to access the main table like this
    var frame = table.parentNode;
    var scrollTop = frame.scrollTop;
    frame.removeChild(table);
  }

  if (this.expanded) {
    this.collapse(recurse);
  }
  else {
    this.expand(recurse);
  }

  if (recurse) {
    // Put the table online again
    frame.appendChild(table);
    frame.scrollTop = scrollTop;
  }
};

/**
 * Remove nodes
 * @param {Node[] | Node} nodes
 */
Node.onRemove = function(nodes) {
  if (!Array.isArray(nodes)) {
    return Node.onRemove([nodes]);
  }

  if (nodes && nodes.length > 0) {
    var firstNode = nodes[0];
    var parent = firstNode.parent;
    var editor = firstNode.editor;
    var firstIndex = firstNode.getIndex();
    editor.highlighter.unhighlight();

    // adjust the focus
    var oldSelection = editor.getSelection();
    Node.blurNodes(nodes);
    var newSelection = editor.getSelection();

    // remove the nodes
    nodes.forEach(function (node) {
      node.parent._remove(node);
    });

    // store history action
    editor._onAction('removeNodes', {
      nodes: nodes.slice(0), // store a copy of the array!
      parent: parent,
      index: firstIndex,
      oldSelection: oldSelection,
      newSelection: newSelection
    });
  }
};


/**
 * Duplicate nodes
 * duplicated nodes will be added right after the original nodes
 * @param {Node[] | Node} nodes
 */
Node.onDuplicate = function(nodes) {
  if (!Array.isArray(nodes)) {
    return Node.onDuplicate([nodes]);
  }

  if (nodes && nodes.length > 0) {
    var lastNode = nodes[nodes.length - 1];
    var parent = lastNode.parent;
    var editor = lastNode.editor;

    editor.deselect(editor.multiselection.nodes);

    // duplicate the nodes
    var oldSelection = editor.getSelection();
    var afterNode = lastNode;
    var clones = nodes.map(function (node) {
      var clone = node.clone();
      parent.insertAfter(clone, afterNode);
      afterNode = clone;
      return clone;
    });

    // set selection to the duplicated nodes
    if (nodes.length === 1) {
      clones[0].focus();
    }
    else {
      editor.select(clones);
    }
    var newSelection = editor.getSelection();

    editor._onAction('duplicateNodes', {
      afterNode: lastNode,
      nodes: clones,
      parent: parent,
      oldSelection: oldSelection,
      newSelection: newSelection
    });
  }
};

/**
 * Handle insert before event
 * @param {String} [field]
 * @param {*} [value]
 * @param {String} [type]   Can be 'auto', 'array', 'object', or 'string'
 * @private
 */
Node.prototype._onInsertBefore = function (field, value, type) {
  var oldSelection = this.editor.getSelection();

  var newNode = new Node(this.editor, {
    field: (field != undefined) ? field : '',
    value: (value != undefined) ? value : '',
    type: type
  });
  newNode.expand(true);
  this.parent.insertBefore(newNode, this);
  this.editor.highlighter.unhighlight();
  newNode.focus('field');
  var newSelection = this.editor.getSelection();

  this.editor._onAction('insertBeforeNodes', {
    nodes: [newNode],
    beforeNode: this,
    parent: this.parent,
    oldSelection: oldSelection,
    newSelection: newSelection
  });
};

/**
 * Handle insert after event
 * @param {String} [field]
 * @param {*} [value]
 * @param {String} [type]   Can be 'auto', 'array', 'object', or 'string'
 * @private
 */
Node.prototype._onInsertAfter = function (field, value, type) {
  var oldSelection = this.editor.getSelection();

  var newNode = new Node(this.editor, {
    field: (field != undefined) ? field : '',
    value: (value != undefined) ? value : '',
    type: type
  });
  newNode.expand(true);
  this.parent.insertAfter(newNode, this);
  this.editor.highlighter.unhighlight();
  newNode.focus('field');
  var newSelection = this.editor.getSelection();

  this.editor._onAction('insertAfterNodes', {
    nodes: [newNode],
    afterNode: this,
    parent: this.parent,
    oldSelection: oldSelection,
    newSelection: newSelection
  });
};

/**
 * Handle append event
 * @param {String} [field]
 * @param {*} [value]
 * @param {String} [type]   Can be 'auto', 'array', 'object', or 'string'
 * @private
 */
Node.prototype._onAppend = function (field, value, type) {
  var oldSelection = this.editor.getSelection();

  var newNode = new Node(this.editor, {
    field: (field != undefined) ? field : '',
    value: (value != undefined) ? value : '',
    type: type
  });
  newNode.expand(true);
  this.parent.appendChild(newNode);
  this.editor.highlighter.unhighlight();
  newNode.focus('field');
  var newSelection = this.editor.getSelection();

  this.editor._onAction('appendNodes', {
    nodes: [newNode],
    parent: this.parent,
    oldSelection: oldSelection,
    newSelection: newSelection
  });
};

/**
 * Change the type of the node's value
 * @param {String} newType
 * @private
 */
Node.prototype._onChangeType = function (newType) {
  var oldType = this.type;
  if (newType != oldType) {
    var oldSelection = this.editor.getSelection();
    this.changeType(newType);
    var newSelection = this.editor.getSelection();

    this.editor._onAction('changeType', {
      node: this,
      oldType: oldType,
      newType: newType,
      oldSelection: oldSelection,
      newSelection: newSelection
    });
  }
};

/**
 * Sort the child's of the node. Only applicable when the node has type 'object'
 * or 'array'.
 * @param {String} direction   Sorting direction. Available values: "asc", "desc"
 * @private
 */
Node.prototype.sort = function (direction) {
  if (!this._hasChilds()) {
    return;
  }

  var order = (direction == 'desc') ? -1 : 1;
  var prop = (this.type == 'array') ? 'value': 'field';
  this.hideChilds();

  var oldChilds = this.childs;
  var oldSortOrder = this.sortOrder;

  // copy the array (the old one will be kept for an undo action
  this.childs = this.childs.concat();

  // sort the arrays
  this.childs.sort(function (a, b) {
    return order * naturalSort(a[prop], b[prop]);
  });
  this.sortOrder = (order == 1) ? 'asc' : 'desc';

  this.editor._onAction('sort', {
    node: this,
    oldChilds: oldChilds,
    oldSort: oldSortOrder,
    newChilds: this.childs,
    newSort: this.sortOrder
  });

  this.showChilds();
};

/**
 * Create a table row with an append button.
 * @return {HTMLElement | undefined} buttonAppend or undefined when inapplicable
 */
Node.prototype.getAppend = function () {
  if (!this.append) {
    this.append = new AppendNode(this.editor);
    this.append.setParent(this);
  }
  return this.append.getDom();
};

/**
 * Find the node from an event target
 * @param {Node} target
 * @return {Node | undefined} node  or undefined when not found
 * @static
 */
Node.getNodeFromTarget = function (target) {
  while (target) {
    if (target.node) {
      return target.node;
    }
    target = target.parentNode;
  }

  return undefined;
};

/**
 * Remove the focus of given nodes, and move the focus to the (a) node before,
 * (b) the node after, or (c) the parent node.
 * @param {Array.<Node> | Node} nodes
 */
Node.blurNodes = function (nodes) {
  if (!Array.isArray(nodes)) {
    Node.blurNodes([nodes]);
    return;
  }

  var firstNode = nodes[0];
  var parent = firstNode.parent;
  var firstIndex = firstNode.getIndex();

  if (parent.childs[firstIndex + nodes.length]) {
    parent.childs[firstIndex + nodes.length].focus();
  }
  else if (parent.childs[firstIndex - 1]) {
    parent.childs[firstIndex - 1].focus();
  }
  else {
    parent.focus();
  }
};

/**
 * Get the next sibling of current node
 * @return {Node} nextSibling
 * @private
 */
Node.prototype._nextSibling = function () {
  var index = this.parent.childs.indexOf(this);
  return this.parent.childs[index + 1] || this.parent.append;
};

/**
 * Get the previously rendered node
 * @return {Node | null} previousNode
 * @private
 */
Node.prototype._previousNode = function () {
  var prevNode = null;
  var dom = this.getDom();
  if (dom && dom.parentNode) {
    // find the previous field
    var prevDom = dom;
    do {
      prevDom = prevDom.previousSibling;
      prevNode = Node.getNodeFromTarget(prevDom);
    }
    while (prevDom && (prevNode instanceof AppendNode && !prevNode.isVisible()));
  }
  return prevNode;
};

/**
 * Get the next rendered node
 * @return {Node | null} nextNode
 * @private
 */
Node.prototype._nextNode = function () {
  var nextNode = null;
  var dom = this.getDom();
  if (dom && dom.parentNode) {
    // find the previous field
    var nextDom = dom;
    do {
      nextDom = nextDom.nextSibling;
      nextNode = Node.getNodeFromTarget(nextDom);
    }
    while (nextDom && (nextNode instanceof AppendNode && !nextNode.isVisible()));
  }

  return nextNode;
};

/**
 * Get the first rendered node
 * @return {Node | null} firstNode
 * @private
 */
Node.prototype._firstNode = function () {
  var firstNode = null;
  var dom = this.getDom();
  if (dom && dom.parentNode) {
    var firstDom = dom.parentNode.firstChild;
    firstNode = Node.getNodeFromTarget(firstDom);
  }

  return firstNode;
};

/**
 * Get the last rendered node
 * @return {Node | null} lastNode
 * @private
 */
Node.prototype._lastNode = function () {
  var lastNode = null;
  var dom = this.getDom();
  if (dom && dom.parentNode) {
    var lastDom = dom.parentNode.lastChild;
    lastNode =  Node.getNodeFromTarget(lastDom);
    while (lastDom && (lastNode instanceof AppendNode && !lastNode.isVisible())) {
      lastDom = lastDom.previousSibling;
      lastNode =  Node.getNodeFromTarget(lastDom);
    }
  }
  return lastNode;
};

/**
 * Get the next element which can have focus.
 * @param {Element} elem
 * @return {Element | null} nextElem
 * @private
 */
Node.prototype._previousElement = function (elem) {
  var dom = this.dom;
  // noinspection FallthroughInSwitchStatementJS
  switch (elem) {
    case dom.value:
      if (this.fieldEditable) {
        return dom.field;
      }
    // intentional fall through
    case dom.field:
      if (this._hasChilds()) {
        return dom.expand;
      }
    // intentional fall through
    case dom.expand:
      return dom.menu;
    case dom.menu:
      if (dom.drag) {
        return dom.drag;
      }
    // intentional fall through
    default:
      return null;
  }
};

/**
 * Get the next element which can have focus.
 * @param {Element} elem
 * @return {Element | null} nextElem
 * @private
 */
Node.prototype._nextElement = function (elem) {
  var dom = this.dom;
  // noinspection FallthroughInSwitchStatementJS
  switch (elem) {
    case dom.drag:
      return dom.menu;
    case dom.menu:
      if (this._hasChilds()) {
        return dom.expand;
      }
    // intentional fall through
    case dom.expand:
      if (this.fieldEditable) {
        return dom.field;
      }
    // intentional fall through
    case dom.field:
      if (!this._hasChilds()) {
        return dom.value;
      }
    default:
      return null;
  }
};

/**
 * Get the dom name of given element. returns null if not found.
 * For example when element == dom.field, "field" is returned.
 * @param {Element} element
 * @return {String | null} elementName  Available elements with name: 'drag',
 *                                      'menu', 'expand', 'field', 'value'
 * @private
 */
Node.prototype._getElementName = function (element) {
  var dom = this.dom;
  for (var name in dom) {
    if (dom.hasOwnProperty(name)) {
      if (dom[name] == element) {
        return name;
      }
    }
  }
  return null;
};

/**
 * Test if this node has childs. This is the case when the node is an object
 * or array.
 * @return {boolean} hasChilds
 * @private
 */
Node.prototype._hasChilds = function () {
  return this.type == 'array' || this.type == 'object';
};

// titles with explanation for the different types
Node.TYPE_TITLES = {
  'auto': 'Field type "auto". ' +
      'The field type is automatically determined from the value ' +
      'and can be a string, number, boolean, or null.',
  'object': 'Field type "object". ' +
      'An object contains an unordered set of key/value pairs.',
  'array': 'Field type "array". ' +
      'An array contains an ordered collection of values.',
  'string': 'Field type "string". ' +
      'Field type is not determined from the value, ' +
      'but always returned as string.'
};

/**
 * Show a contextmenu for this node
 * @param {HTMLElement} anchor   Anchor element to attach the context menu to
 *                               as sibling.
 * @param {function} [onClose]   Callback method called when the context menu
 *                               is being closed.
 */
Node.prototype.showContextMenu = function (anchor, onClose) {
  var node = this;
  var titles = Node.TYPE_TITLES;
  var items = [];
  //Get the permitted context menu actions of the node
  var menuActions = this.contextMenuActions ? this.contextMenuActions : [];
  //Build the submenu once and reuse it where needed
  var subMenu = [];
  if(!menuActions || menuActions.indexOf('Auto') >= 0){
    subMenu.push({
      text: 'Auto',
      className: 'jsoneditor-type-auto' +
      (this.type == 'auto' ? ' jsoneditor-selected' : ''),
      title: titles.auto,
      click: function () {
        node._onChangeType('auto');
      }
    });
  }

  if(!menuActions || menuActions.indexOf('Array') >= 0){
    subMenu.push({
      text: 'Array',
      className: 'jsoneditor-type-array' +
      (this.type == 'array' ? ' jsoneditor-selected' : ''),
      title: titles.array,
      click: function () {
        node._onChangeType('array');
      }
    });
  }

  if(!menuActions || menuActions.indexOf('Object') >= 0){
    subMenu.push({
      text: 'Object',
      className: 'jsoneditor-type-object' +
      (this.type == 'object' ? ' jsoneditor-selected' : ''),
      title: titles.object,
      click: function () {
        node._onChangeType('object');
      }
    });
  }

  if(!menuActions || menuActions.indexOf('String') >= 0){
    subMenu.push({
      text: 'String',
      className: 'jsoneditor-type-string' +
      (this.type == 'string' ? ' jsoneditor-selected' : ''),
      title: titles.string,
      click: function () {
        node._onChangeType('string');
      }
    });
  }

  //Attach the submenu in the respective first level menu items
  subMenu = (subMenu.length > 0) ? subMenu : undefined;
  if (this.editable.value && (!menuActions || menuActions.indexOf('Type') >= 0) ) {
    items.push({
      text: 'Type',
      title: 'Change the type of this field',
      className: 'jsoneditor-type-' + this.type,
      submenu: subMenu

    });
  }

<<<<<<< HEAD
  if (this._hasChilds() && (!menuActions || menuActions.indexOf('Sort') >= 0) ) {
    var direction = ((this.sort == 'asc') ? 'desc': 'asc');
=======
  if (this._hasChilds()) {
    var direction = ((this.sortOrder == 'asc') ? 'desc': 'asc');
>>>>>>> 309e8f9b
    items.push({
      text: 'Sort',
      title: 'Sort the childs of this ' + this.type,
      className: 'jsoneditor-sort-' + direction,
      click: function () {
        node.sort(direction);
      },
      submenu: [
        {
          text: 'Ascending',
          className: 'jsoneditor-sort-asc',
          title: 'Sort the childs of this ' + this.type + ' in ascending order',
          click: function () {
            node.sort('asc');
          }
        },
        {
          text: 'Descending',
          className: 'jsoneditor-sort-desc',
          title: 'Sort the childs of this ' + this.type +' in descending order',
          click: function () {
            node.sort('desc');
          }
        }
      ]
    });
  }

  if (this.parent && this.parent._hasChilds()) {
    if (items.length) {
      // create a separator
      items.push({
        'type': 'separator'
      });
    }

    // create append button (for last child node only)
    var childs = node.parent.childs;
    if (node == childs[childs.length - 1] && (!menuActions || menuActions.indexOf('Append') >= 0) ) {
      items.push({
        text: 'Append',
        title: 'Append a new field with type \'auto\' after this field (Ctrl+Shift+Ins)',
        submenuTitle: 'Select the type of the field to be appended',
        className: 'jsoneditor-append',
        click: function () {
          node._onAppend('', '', 'auto');
        },
        submenu: subMenu
      });
    }

    // create insert button
    if(!menuActions || menuActions.indexOf('Insert') >= 0) {
      items.push({
        text: 'Insert',
        title: 'Insert a new field with type \'auto\' before this field (Ctrl+Ins)',
        submenuTitle: 'Select the type of the field to be inserted',
        className: 'jsoneditor-insert',
        click: function () {
          node._onInsertBefore('', '', 'auto');
        },
        submenu: subMenu
      });
    }

    //create duplicate button
    if(this.editable.field && (!menuActions || menuActions.indexOf('Duplicate') >= 0)) {
      // create duplicate button
      items.push({
        text: 'Duplicate',
        title: 'Duplicate this field (Ctrl+D)',
        className: 'jsoneditor-duplicate',
        click: function () {
          Node.onDuplicate(node);
        }
      });
    }

    // create remove button
    if(this.editable.field && (!menuActions || menuActions.indexOf('Remove') >= 0)) {
      items.push({
        text: 'Remove',
        title: 'Remove this field (Ctrl+Del)',
        className: 'jsoneditor-remove',
        click: function () {
          Node.onRemove(node);
        }
      });
    }
  }

  //Display the context menu if there is one
  if(items.length > 0) {
    var menu = new ContextMenu(items, {close: onClose});
    menu.show(anchor, this.editor.content);
  }
};

/**
 * get the type of a value
 * @param {*} value
 * @return {String} type   Can be 'object', 'array', 'string', 'auto'
 * @private
 */
Node.prototype._getType = function(value) {
  if (value instanceof Array) {
    return 'array';
  }
  if (value instanceof Object) {
    return 'object';
  }
  if (typeof(value) == 'string' && typeof(this._stringCast(value)) != 'string') {
    return 'string';
  }

  return 'auto';
};

/**
 * cast contents of a string to the correct type. This can be a string,
 * a number, a boolean, etc
 * @param {String} str
 * @return {*} castedStr
 * @private
 */
Node.prototype._stringCast = function(str) {
  var lower = str.toLowerCase(),
      num = Number(str),          // will nicely fail with '123ab'
      numFloat = parseFloat(str); // will nicely fail with '  '

  if (str == '') {
    return '';
  }
  else if (lower == 'null') {
    return null;
  }
  else if (lower == 'true') {
    return true;
  }
  else if (lower == 'false') {
    return false;
  }
  else if (!isNaN(num) && !isNaN(numFloat)) {
    return num;
  }
  else {
    return str;
  }
};

/**
 * escape a text, such that it can be displayed safely in an HTML element
 * @param {String} text
 * @return {String} escapedText
 * @private
 */
Node.prototype._escapeHTML = function (text) {
  if (typeof text !== 'string') {
    return String(text);
  }
  else {
    var htmlEscaped = String(text)
        .replace(/&/g, '&amp;')    // must be replaced first!
        .replace(/</g, '&lt;')
        .replace(/>/g, '&gt;')
        .replace(/  /g, ' &nbsp;') // replace double space with an nbsp and space
        .replace(/^ /, '&nbsp;')   // space at start
        .replace(/ $/, '&nbsp;');  // space at end

    var json = JSON.stringify(htmlEscaped);
    var html = json.substring(1, json.length - 1);
    if (this.editor.options.escapeUnicode === true) {
      html = util.escapeUnicodeChars(html);
    }
    return html;
  }
};

/**
 * unescape a string.
 * @param {String} escapedText
 * @return {String} text
 * @private
 */
Node.prototype._unescapeHTML = function (escapedText) {
  var json = '"' + this._escapeJSON(escapedText.trim()) + '"';
  var htmlEscaped = util.parse(json);

  return htmlEscaped
      .replace(/&lt;/g, '<')
      .replace(/&gt;/g, '>')
      .replace(/&nbsp;|\u00A0/g, ' ')
      .replace(/&amp;/g, '&');   // must be replaced last
};

/**
 * escape a text to make it a valid JSON string. The method will:
 *   - replace unescaped double quotes with '\"'
 *   - replace unescaped backslash with '\\'
 *   - replace returns with '\n'
 * @param {String} text
 * @return {String} escapedText
 * @private
 */
Node.prototype._escapeJSON = function (text) {
  // TODO: replace with some smart regex (only when a new solution is faster!)
  var escaped = '';
  var i = 0;
  while (i < text.length) {
    var c = text.charAt(i);
    if (c == '\n') {
      escaped += '\\n';
    }
    else if (c == '\\') {
      escaped += c;
      i++;

      c = text.charAt(i);
      if (c === '' || '"\\/bfnrtu'.indexOf(c) == -1) {
        escaped += '\\';  // no valid escape character
      }
      escaped += c;
    }
    else if (c == '"') {
      escaped += '\\"';
    }
    else {
      escaped += c;
    }
    i++;
  }

  return escaped;
};

// TODO: find a nicer solution to resolve this circular dependency between Node and AppendNode
var AppendNode = appendNodeFactory(Node);

module.exports = Node;<|MERGE_RESOLUTION|>--- conflicted
+++ resolved
@@ -3244,13 +3244,8 @@
     });
   }
 
-<<<<<<< HEAD
-  if (this._hasChilds() && (!menuActions || menuActions.indexOf('Sort') >= 0) ) {
-    var direction = ((this.sort == 'asc') ? 'desc': 'asc');
-=======
   if (this._hasChilds()) {
     var direction = ((this.sortOrder == 'asc') ? 'desc': 'asc');
->>>>>>> 309e8f9b
     items.push({
       text: 'Sort',
       title: 'Sort the childs of this ' + this.type,
