
div.jsoneditor {

}

div.jsoneditor-field,
div.jsoneditor-value,
div.jsoneditor-readonly {
  border: 1px solid transparent;
  min-height: 16px;
  min-width: 32px;
  padding: 2px;
  margin: 1px;
  word-wrap: break-word;
  float: left;
}

/* adjust margin of p elements inside editable divs, needed for Opera, IE */
div.jsoneditor-field p,
div.jsoneditor-value p {
  margin: 0;
}

div.jsoneditor-value {
  word-break: break-word;
}

div.jsoneditor-readonly {
  min-width: 16px;
  color: #808080;
}

div.jsoneditor-empty {
  border-color: #d3d3d3;
  border-style: dashed;
  border-radius: 2px;
}

div.jsoneditor-field.jsoneditor-empty::after,
div.jsoneditor-value.jsoneditor-empty::after {
  pointer-events: none;
  color: #d3d3d3;
  font-size: 8pt;
}

div.jsoneditor-field.jsoneditor-empty::after {
  content: "field";
}

div.jsoneditor-value.jsoneditor-empty::after {
  content: "value";
}

div.jsoneditor-value.jsoneditor-url,
a.jsoneditor-value.jsoneditor-url {
  color: green;
  text-decoration: underline;
}

a.jsoneditor-value.jsoneditor-url {
  display: inline-block;
  padding: 2px;
  margin: 2px;
}

a.jsoneditor-value.jsoneditor-url:hover,
a.jsoneditor-value.jsoneditor-url:focus {
  color: #ee422e;
}

div.jsoneditor td.jsoneditor-separator {
  padding: 3px 0;
  vertical-align: top;
  color: #808080;
}

div.jsoneditor-field[contenteditable=true]:focus,
div.jsoneditor-field[contenteditable=true]:hover,
div.jsoneditor-value[contenteditable=true]:focus,
div.jsoneditor-value[contenteditable=true]:hover,
div.jsoneditor-field.jsoneditor-highlight,
div.jsoneditor-value.jsoneditor-highlight {
  background-color: #FFFFAB;
  border: 1px solid yellow;
  border-radius: 2px;
}

div.jsoneditor-field.jsoneditor-highlight-active,
div.jsoneditor-field.jsoneditor-highlight-active:focus,
div.jsoneditor-field.jsoneditor-highlight-active:hover,
div.jsoneditor-value.jsoneditor-highlight-active,
div.jsoneditor-value.jsoneditor-highlight-active:focus,
div.jsoneditor-value.jsoneditor-highlight-active:hover {
  background-color: #ffee00;
  border: 1px solid #ffc700;
  border-radius: 2px;
}

div.jsoneditor-value.jsoneditor-string {
  color: #008000;
}

div.jsoneditor-value.jsoneditor-object,
div.jsoneditor-value.jsoneditor-array {
  min-width: 16px;
  color: #808080;
}

div.jsoneditor-value.jsoneditor-number {
  color: #ee422e;
}

div.jsoneditor-value.jsoneditor-boolean {
  color: #ff8c00;
}

div.jsoneditor-value.jsoneditor-null {
  color: #004ED0;
}

div.jsoneditor-value.jsoneditor-invalid {
  color: #000000;
}



div.jsoneditor-tree button {
  width: 24px;
  height: 24px;
  padding: 0;
  margin: 0;
  border: none;
  cursor: pointer;
  background: transparent url('./img/jsoneditor-icons.svg');
}

div.jsoneditor-mode-view tr.jsoneditor-expandable td.jsoneditor-tree,
div.jsoneditor-mode-form tr.jsoneditor-expandable td.jsoneditor-tree {
  cursor: pointer;
}

div.jsoneditor-tree button.jsoneditor-collapsed {
  background-position: 0 -48px;
}

div.jsoneditor-tree button.jsoneditor-expanded {
  background-position: 0 -72px;
}

div.jsoneditor-tree button.jsoneditor-contextmenu {
  background-position: -48px -72px;
}

div.jsoneditor-tree button.jsoneditor-contextmenu:hover,
div.jsoneditor-tree button.jsoneditor-contextmenu:focus,
div.jsoneditor-tree button.jsoneditor-contextmenu.jsoneditor-selected,
tr.jsoneditor-selected.jsoneditor-first button.jsoneditor-contextmenu {
  background-position: -48px -48px;
}

div.jsoneditor-tree *:focus {
  outline: none;
}

div.jsoneditor-tree button:focus {
  /* TODO: nice outline for buttons with focus
  outline: #97B0F8 solid 2px;
  box-shadow: 0 0 8px #97B0F8;
  */
  background-color: #f5f5f5;
  outline: #e5e5e5 solid 1px;
}

div.jsoneditor-tree button.jsoneditor-invisible {
  visibility: hidden;
  background: none;
}

div.jsoneditor-tree div.jsoneditor-show-more {
  display: inline-block;
  padding: 3px 4px;
  margin: 2px 0;

  background-color: #e5e5e5;
  border-radius: 3px;
  color: #808080;

  font-family: arial, sans-serif;
  font-size: 10pt;
}

div.jsoneditor-tree div.jsoneditor-show-more a {
  display: inline-block;
  color: #808080;
}

div.jsoneditor-tree div.jsoneditor-show-more a:hover,
div.jsoneditor-tree div.jsoneditor-show-more a:focus {
  color: #ee422e;
}

div.jsoneditor {
  color: #1A1A1A;
  border: 1px solid #3883fa;
  -moz-box-sizing: border-box;
  -webkit-box-sizing: border-box;
  box-sizing: border-box;

  width: 100%;
  height: 100%;
  position: relative;
  padding: 0;
  line-height: 100%;
}


div.jsoneditor-tree table.jsoneditor-tree {
  border-collapse: collapse;
  border-spacing: 0;
  width: 100%;
}

div.jsoneditor-tree div.jsoneditor-tree-inner {
  padding-bottom: 300px;
}

div.jsoneditor-outer {
  position: static;
  width: 100%;
  height: 100%;
  margin: -35px 0 0 0;
  padding: 35px 0 0 0;

  -moz-box-sizing: border-box;
  -webkit-box-sizing: border-box;
  box-sizing: border-box;
}

div.jsoneditor-outer.has-nav-bar {
  margin: -61px 0 0 0;
  padding: 61px 0 0 0;
}

div.jsoneditor-outer.has-status-bar {
  margin: -35px 0 -26px 0;
  padding: 35px 0 26px 0;
}

textarea.jsoneditor-text,
.ace-jsoneditor {
  min-height: 150px;
}

div.jsoneditor-tree {
  width: 100%;
  height: 100%;
  position: relative;
  overflow: auto;
}

textarea.jsoneditor-text {
  width: 100%;
  height: 100%;
  margin: 0;

  -moz-box-sizing: border-box;
  -webkit-box-sizing: border-box;
  box-sizing: border-box;

  outline-width: 0;
  border: none;
  background-color: white;
  resize: none;
}

tr.jsoneditor-highlight,
tr.jsoneditor-selected {
  background-color: #d3d3d3;
}

tr.jsoneditor-selected button.jsoneditor-dragarea,
tr.jsoneditor-selected button.jsoneditor-contextmenu {
  visibility: hidden;
}

tr.jsoneditor-selected.jsoneditor-first button.jsoneditor-dragarea,
tr.jsoneditor-selected.jsoneditor-first button.jsoneditor-contextmenu {
  visibility: visible;
}

div.jsoneditor-tree button.jsoneditor-dragarea {
  background: url('./img/jsoneditor-icons.svg') -72px -72px;
  cursor: move;
}

div.jsoneditor-tree button.jsoneditor-dragarea:hover,
div.jsoneditor-tree button.jsoneditor-dragarea:focus,
tr.jsoneditor-selected.jsoneditor-first button.jsoneditor-dragarea {
  background-position: -72px -48px;
}

div.jsoneditor tr,
div.jsoneditor th,
div.jsoneditor td {
  padding: 0;
  margin: 0;
}

div.jsoneditor td {
  vertical-align: top;
}

div.jsoneditor td.jsoneditor-tree {
  vertical-align: top;
}

div.jsoneditor-field,
div.jsoneditor-value,
div.jsoneditor td,
div.jsoneditor th,
div.jsoneditor textarea,
.jsoneditor-schema-error {
  font-family: "dejavu sans mono", "droid sans mono", consolas, monaco, "lucida console", "courier new", courier, monospace, sans-serif;
  font-size: 10pt;
  color: #1A1A1A;
}





/* popover */
.jsoneditor-schema-error {
  cursor: default;
  display: inline-block;
  /*font-family: arial, sans-serif;*/
  height: 24px;
  line-height: 24px;
  position: relative;
  text-align: center;
  width: 24px;
}

div.jsoneditor-tree .jsoneditor-schema-error {
  width: 24px;
  height: 24px;
  padding: 0;
  margin: 0 4px 0 0;
  background: url('./img/jsoneditor-icons.svg')  -168px -48px;
}

.jsoneditor-text-errors tr.jump-to-line:hover {
  text-decoration: underline;
  cursor: pointer;
}

.jsoneditor-schema-error .jsoneditor-popover {
  background-color: #4c4c4c;
  border-radius: 3px;
  box-shadow: 0 0 5px rgba(0,0,0,0.4);
  color: #fff;
  display: none;
  padding: 7px 10px;
  position: absolute;
  width: 200px;
  z-index: 4;
}

.jsoneditor-schema-error .jsoneditor-popover.jsoneditor-above {
  bottom: 32px;
  left: -98px;
}

.jsoneditor-schema-error .jsoneditor-popover.jsoneditor-below {
  top: 32px;
  left: -98px;
}

.jsoneditor-schema-error .jsoneditor-popover.jsoneditor-left {
  top: -7px;
  right: 32px;
}

.jsoneditor-schema-error .jsoneditor-popover.jsoneditor-right {
  top: -7px;
  left: 32px;
}

.jsoneditor-schema-error .jsoneditor-popover:before {
  border-right: 7px solid transparent;
  border-left: 7px solid transparent;
  content: '';
  display: block;
  left: 50%;
  margin-left: -7px;
  position: absolute;
}

.jsoneditor-schema-error .jsoneditor-popover.jsoneditor-above:before {
  border-top: 7px solid #4c4c4c;
  bottom: -7px;
}

.jsoneditor-schema-error .jsoneditor-popover.jsoneditor-below:before {
  border-bottom: 7px solid #4c4c4c;
  top: -7px;
}

.jsoneditor-schema-error .jsoneditor-popover.jsoneditor-left:before {
  border-left: 7px solid #4c4c4c;
  border-top: 7px solid transparent;
  border-bottom: 7px solid transparent;
  content: '';
  top: 19px;
  right: -14px;
  left: inherit;
  margin-left: inherit;
  margin-top: -7px;
  position: absolute;
}

.jsoneditor-schema-error .jsoneditor-popover.jsoneditor-right:before {
  border-right: 7px solid #4c4c4c;
  border-top: 7px solid transparent;
  border-bottom: 7px solid transparent;
  content: '';
  top: 19px;
  left: -14px;
  margin-left: inherit;
  margin-top: -7px;
  position: absolute;
}

.jsoneditor-schema-error:hover .jsoneditor-popover,
.jsoneditor-schema-error:focus .jsoneditor-popover {
  display: block;
  -webkit-animation: fade-in .3s linear 1, move-up .3s linear 1;
  -moz-animation: fade-in .3s linear 1, move-up .3s linear 1;
  -ms-animation: fade-in .3s linear 1, move-up .3s linear 1;
}

@-webkit-keyframes fade-in {
  from   { opacity: 0; }
  to { opacity: 1; }
}
@-moz-keyframes fade-in {
  from   { opacity: 0; }
  to { opacity: 1; }
}
@-ms-keyframes fade-in {
  from   { opacity: 0; }
  to { opacity: 1; }
}
/*@-webkit-keyframes move-up {*/
  /*from   { bottom: 24px; }*/
  /*to { bottom: 32px; }*/
/*}*/
/*@-moz-keyframes move-up {*/
  /*from   { bottom: 24px; }*/
  /*to { bottom: 32px; }*/
/*}*/
/*@-ms-keyframes move-up {*/
  /*from   { bottom: 24px; }*/
  /*to { bottom: 32px; }*/
/*}*/


/* JSON schema errors displayed at the bottom of the editor in mode text and code */

.jsoneditor .jsoneditor-validation-errors-container {
  max-height: 130px;
  overflow-y: auto;
}

.jsoneditor .jsoneditor-additional-errors {
  position: absolute;
  margin: auto;
  bottom: 31px;
  left: calc(50% - 92px);
  color: #808080;
  background-color: #ebebeb;
  padding: 7px 15px;
  border-radius: 8px;
}

.jsoneditor .jsoneditor-additional-errors.visible{
  visibility: visible;
  opacity: 1;
  transition: opacity 2s linear;
}

.jsoneditor .jsoneditor-additional-errors.hidden{
  visibility: hidden;
  opacity: 0;
  transition: visibility 0s 2s, opacity 2s linear;
}

.jsoneditor .jsoneditor-text-errors {
  width: 100%;
  border-collapse: collapse;  
  border-top: 1px solid #ffd700;
}

.jsoneditor .jsoneditor-text-errors td {
  padding: 3px 6px;
  vertical-align: middle;  
}

.jsoneditor .jsoneditor-text-errors tr.validation-error {
  background-color: #ffef8b;
}

.jsoneditor .jsoneditor-text-errors tr.parse-error {
  background-color: #ee2e2e70;
}

.jsoneditor-text-errors .jsoneditor-schema-error {
  border: none;
  width: 24px;
  height: 24px;
  padding: 0;
  margin: 0 4px 0 0;
  cursor: pointer;  
}

.jsoneditor-text-errors tr.validation-error .jsoneditor-schema-error {
  background: url('./img/jsoneditor-icons.svg')  -168px -48px;
}

<<<<<<< HEAD
=======
.jsoneditor-text-errors tr.parse-error .jsoneditor-schema-error {
  background: url('./img/jsoneditor-icons.svg')   -25px 0px;
}

>>>>>>> 330fd983
.fadein {
  -webkit-animation: fadein .3s;
  animation: fadein .3s;
  -moz-animation: fadein .3s;
  -o-animation: fadein .3s;
}

@-webkit-keyframes fadein {
  0% {opacity: 0}   
  100% {opacity: 1}
}

@-moz-keyframes fadein{
  0% {opacity: 0}   
  100% {opacity: 1}
}

@keyframes fadein {
  0% {opacity: 0}   
  100% {opacity: 1}
}

@-o-keyframes fadein {
  0% {opacity: 0}   
  100% {opacity: 1}
}<|MERGE_RESOLUTION|>--- conflicted
+++ resolved
@@ -506,7 +506,7 @@
   vertical-align: middle;  
 }
 
-.jsoneditor .jsoneditor-text-errors tr.validation-error {
+.jsoneditor .jsoneditor-text-errors tr {
   background-color: #ffef8b;
 }
 
@@ -523,17 +523,14 @@
   cursor: pointer;  
 }
 
-.jsoneditor-text-errors tr.validation-error .jsoneditor-schema-error {
+.jsoneditor-text-errors tr .jsoneditor-schema-error {
   background: url('./img/jsoneditor-icons.svg')  -168px -48px;
 }
 
-<<<<<<< HEAD
-=======
 .jsoneditor-text-errors tr.parse-error .jsoneditor-schema-error {
   background: url('./img/jsoneditor-icons.svg')   -25px 0px;
 }
 
->>>>>>> 330fd983
 .fadein {
   -webkit-animation: fadein .3s;
   animation: fadein .3s;
