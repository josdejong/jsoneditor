--- conflicted
+++ resolved
@@ -92,13 +92,8 @@
     }, [
       this.renderMenu(),
 
-<<<<<<< HEAD
-      h('div', {class: 'jsoneditor-contents jsoneditor-tree-contents', onClick: this.handleHideMenus},
-        h('ul', {class: 'jsoneditor-list jsoneditor-root'},
-=======
-      h('div', {className: 'jsoneditor-contents jsoneditor-tree-contents', onClick: this.handleHideMenus}, [
-        h('ul', {className: 'jsoneditor-list jsoneditor-root'}, [
->>>>>>> a06f7ac5
+      h('div', {className: 'jsoneditor-contents jsoneditor-tree-contents', onClick: this.handleHideMenus},
+        h('ul', {className: 'jsoneditor-list jsoneditor-root'},
           h(Node, {
             data,
             events: state.events,
@@ -159,7 +154,6 @@
       ])
     }
 
-<<<<<<< HEAD
     if (this.props.options.search !== false) {
       // option search is true or undefined
       items = items.concat([
@@ -173,10 +167,7 @@
       ])
     }
 
-    return h('div', {class: 'jsoneditor-menu'}, items)
-=======
     return h('div', {className: 'jsoneditor-menu'}, items)
->>>>>>> a06f7ac5
   }
 
   /**
