import { createElement as h, Component } from 'react'
import TextMode from './TextMode'
import Ace from './Ace'

/**
 * CodeMode (powered by Ace editor)
 *
 * Usage:
 *
 *     <CodeMode
 *         options={Object}
 *         onChange={function(text: string)}
 *         onChangeMode={function(mode: string)}
 *         onError={function(error: Error)}
 *         onLoadAce={function(aceEditor: Object, container: Element) : Object}
 *     />
 *
 * Methods:
 *
 *     setText(text)
 *     getText() : text
 *     set(json : JSON)
 *     get() : JSON
 *     patch(actions: JSONPatch)
 *     format()
 *     compact()
 *     destroy()
 *
 */
export default class CodeMode extends TextMode {
  constructor (props) {
    super(props)

    this.state = {
      text: '{}'
    }
  }

  render () {
    const { props, state } = this
    return h('div', {className: 'jsoneditor jsoneditor-mode-code'}, [
      this.renderMenu(),

<<<<<<< HEAD
      h('div', {class: 'jsoneditor-contents'}, h(Ace, {
        value: this.state.text,
        onChange: this.handleChange,
        onLoadAce: this.props.options.onLoadAce,
        indentation: this.props.options.indentation,
        ace: this.props.options.ace
      })),
=======
      h('div', {className: 'jsoneditor-contents', id: this.id})
    ])
  }

  componentDidMount () {
    const options = this.props.options || {}

    const container = this.base.querySelector('#' + this.id)

    // use ace from bundle, and if not available try to use from global
    const _ace = ace || window['ace']

    let aceEditor = null
    if (_ace && _ace.edit) {
      // create ace editor
      aceEditor = _ace.edit(container)

      // bundle and load jsoneditor theme for ace editor
      require('../assets/ace/theme-jsoneditor')

      // configure ace editor
      aceEditor.$blockScrolling = Infinity
      aceEditor.setTheme('ace/theme/jsoneditor')
      aceEditor.setShowPrintMargin(false)
      aceEditor.setFontSize(13)
      aceEditor.getSession().setMode('ace/mode/json')
      aceEditor.getSession().setTabSize(options.indentation || 2)
      aceEditor.getSession().setUseSoftTabs(true)
      aceEditor.getSession().setUseWrapMode(true)
      aceEditor.commands.bindKey('Ctrl-L', null)    // disable Ctrl+L (is used by the browser to select the address bar)
      aceEditor.commands.bindKey('Command-L', null) // disable Ctrl+L (is used by the browser to select the address bar)
    }
    else {
      // ace is excluded from the bundle.
    }

    // allow changing the config or completely replacing aceEditor
    this.aceEditor = options.onLoadAce
        ? options.onLoadAce(aceEditor, container, options) || aceEditor
        : aceEditor

    // register onchange event
    this.aceEditor.on('change', this.handleChange)

    // set initial text
    this.setText('{}')
  }

  componentWillUnmount () {
    this.destroy()
  }
>>>>>>> a06f7ac5

      this.renderSchemaErrors ()
    ])
  }

  handleChange = (text) => {
    this.setState({ text })

    if (this.props.options && this.props.options.onChangeText) {
      // TODO: pass a diff
      this.props.options.onChangeText()
    }
  }
}<|MERGE_RESOLUTION|>--- conflicted
+++ resolved
@@ -41,67 +41,13 @@
     return h('div', {className: 'jsoneditor jsoneditor-mode-code'}, [
       this.renderMenu(),
 
-<<<<<<< HEAD
-      h('div', {class: 'jsoneditor-contents'}, h(Ace, {
+      h('div', {className: 'jsoneditor-contents'}, h(Ace, {
         value: this.state.text,
         onChange: this.handleChange,
         onLoadAce: this.props.options.onLoadAce,
         indentation: this.props.options.indentation,
         ace: this.props.options.ace
       })),
-=======
-      h('div', {className: 'jsoneditor-contents', id: this.id})
-    ])
-  }
-
-  componentDidMount () {
-    const options = this.props.options || {}
-
-    const container = this.base.querySelector('#' + this.id)
-
-    // use ace from bundle, and if not available try to use from global
-    const _ace = ace || window['ace']
-
-    let aceEditor = null
-    if (_ace && _ace.edit) {
-      // create ace editor
-      aceEditor = _ace.edit(container)
-
-      // bundle and load jsoneditor theme for ace editor
-      require('../assets/ace/theme-jsoneditor')
-
-      // configure ace editor
-      aceEditor.$blockScrolling = Infinity
-      aceEditor.setTheme('ace/theme/jsoneditor')
-      aceEditor.setShowPrintMargin(false)
-      aceEditor.setFontSize(13)
-      aceEditor.getSession().setMode('ace/mode/json')
-      aceEditor.getSession().setTabSize(options.indentation || 2)
-      aceEditor.getSession().setUseSoftTabs(true)
-      aceEditor.getSession().setUseWrapMode(true)
-      aceEditor.commands.bindKey('Ctrl-L', null)    // disable Ctrl+L (is used by the browser to select the address bar)
-      aceEditor.commands.bindKey('Command-L', null) // disable Ctrl+L (is used by the browser to select the address bar)
-    }
-    else {
-      // ace is excluded from the bundle.
-    }
-
-    // allow changing the config or completely replacing aceEditor
-    this.aceEditor = options.onLoadAce
-        ? options.onLoadAce(aceEditor, container, options) || aceEditor
-        : aceEditor
-
-    // register onchange event
-    this.aceEditor.on('change', this.handleChange)
-
-    // set initial text
-    this.setText('{}')
-  }
-
-  componentWillUnmount () {
-    this.destroy()
-  }
->>>>>>> a06f7ac5
 
       this.renderSchemaErrors ()
     ])
