--- conflicted
+++ resolved
@@ -1,9 +1,5 @@
-<<<<<<< HEAD
-import { h, Component } from 'preact'
+import { createElement as h, Component } from 'react'
 import Ajv from 'ajv'
-=======
-import { createElement as h, Component } from 'react'
->>>>>>> a06f7ac5
 import { parseJSON } from '../utils/jsonUtils'
 import { escapeUnicodeChars } from '../utils/stringUtils'
 import { enrichSchemaError, limitErrors } from '../utils/schemaUtils'
@@ -71,12 +67,8 @@
 
   /** @protected */
   renderMenu () {
-<<<<<<< HEAD
     // TODO: move Menu into a separate Component
-    return h('div', {class: 'jsoneditor-menu'}, [
-=======
     return h('div', {className: 'jsoneditor-menu'}, [
->>>>>>> a06f7ac5
       h('button', {
         className: 'jsoneditor-format',
         title: 'Format the JSON document',
