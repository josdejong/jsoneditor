{
  "name": "jsoneditor",
  "version": "9.1.1",
  "main": "./dist/jsoneditor.min.js",
  "description": "A web-based tool to view, edit, format, and validate JSON",
  "tags": [
    "json",
    "editor",
    "viewer",
    "formatter"
  ],
  "author": "Jos de Jong <wjosdejong@gmail.com>",
  "license": "Apache-2.0",
  "homepage": "https://github.com/josdejong/jsoneditor",
  "repository": {
    "type": "git",
    "url": "https://github.com/josdejong/jsoneditor.git"
  },
  "bugs": "https://github.com/josdejong/jsoneditor/issues",
  "scripts": {
    "build": "gulp",
    "minify": "gulp minify",
    "start": "gulp watch",
    "test": "mocha test --require @babel/register",
    "lint": "standard --env=mocha",
    "prepublishOnly": "npm test && npm run build"
  },
  "dependencies": {
    "ace-builds": "^1.4.12",
    "ajv": "^6.12.5",
    "javascript-natural-sort": "^0.7.1",
    "jmespath": "^0.15.0",
    "json-source-map": "^0.6.1",
    "mobius1-selectr": "^2.4.13",
    "picomodal": "^3.0.0",
    "vanilla-picker": "^2.10.1"
  },
  "devDependencies": {
    "@babel/core": "7.11.6",
    "@babel/preset-env": "7.11.5",
    "@babel/register": "7.11.5",
    "babel-loader": "8.1.0",
    "btoa": "1.2.1",
    "date-format": "3.0.0",
    "fancy-log": "1.3.3",
    "gulp": "4.0.2",
    "gulp-clean-css": "4.3.0",
    "gulp-concat-css": "3.1.0",
<<<<<<< HEAD
    "gulp-sass": "^4.0.2",
    "jsdom": "15.1.1",
=======
    "gulp-sass": "4.1.0",
    "jsdom": "16.4.0",
>>>>>>> b64e012d
    "json-loader": "0.5.7",
    "mkdirp": "1.0.4",
    "mocha": "8.1.3",
    "source-map-loader": "1.1.0",
    "standard": "14.3.4",
    "uglify-js": "3.11.1",
    "webpack": "4.44.2"
  },
  "files": [
    "dist",
    "docs",
    "examples",
    "src",
    "HISTORY.md",
    "index.js",
    "LICENSE",
    "NOTICE",
    "README.md"
  ],
  "standard": {
    "ignore": [
      "src/js/assets",
      "examples/react*"
    ]
  }
}<|MERGE_RESOLUTION|>--- conflicted
+++ resolved
@@ -46,13 +46,8 @@
     "gulp": "4.0.2",
     "gulp-clean-css": "4.3.0",
     "gulp-concat-css": "3.1.0",
-<<<<<<< HEAD
-    "gulp-sass": "^4.0.2",
-    "jsdom": "15.1.1",
-=======
     "gulp-sass": "4.1.0",
     "jsdom": "16.4.0",
->>>>>>> b64e012d
     "json-loader": "0.5.7",
     "mkdirp": "1.0.4",
     "mocha": "8.1.3",
