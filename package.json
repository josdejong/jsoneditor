--- conflicted
+++ resolved
@@ -1,10 +1,6 @@
 {
   "name": "jsoneditor",
-<<<<<<< HEAD
-  "version": "5.9.3",
-=======
   "version": "5.9.5",
->>>>>>> a418fbab
   "main": "./index",
   "description": "A web-based tool to view, edit, format, and validate JSON",
   "tags": [
