--- conflicted
+++ resolved
@@ -33,11 +33,7 @@
     "vanilla-picker": "2.4.2"
   },
   "devDependencies": {
-<<<<<<< HEAD
-    "gulp": "^4.0.0",
-=======
     "gulp": "4.0.0",
->>>>>>> bc5c133b
     "gulp-clean-css": "3.4.2",
     "gulp-concat-css": "2.3.0",
     "gulp-shell": "0.6.3",
