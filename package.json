{
  "name": "jsoneditor",
  "version": "6.0.0-BETA",
  "main": "./src/index",
  "description": "A web-based tool to view, edit, format, and validate JSON",
  "tags": [
    "json",
    "editor",
    "viewer",
    "formatter"
  ],
  "author": "Jos de Jong <wjosdejong@gmail.com>",
  "license": "MIT",
  "homepage": "https://github.com/josdejong/jsoneditor",
  "repository": {
    "type": "git",
    "url": "https://github.com/josdejong/jsoneditor.git"
  },
  "bugs": "https://github.com/josdejong/jsoneditor/issues",
  "scripts": {
    "start": "gulp watch",
    "build": "gulp",
    "test": "ava test/*.test.js test/**/*.test.js --verbose"
  },
  "dependencies": {
    "ajv": "4.8.2",
    "brace": "0.9.0",
    "javascript-natural-sort": "0.7.1",
<<<<<<< HEAD
    "lodash": "4.16.6",
    "preact": "6.4.0"
=======
    "lodash": "4.16.4",
    "preact": "6.4.0",
    "react": "^15.3.2",
    "react-dom": "^15.3.2"
>>>>>>> a06f7ac5
  },
  "devDependencies": {
    "ava": "0.16.0",
    "babel-core": "6.18.2",
    "babel-loader": "6.2.7",
    "babel-preset-stage-2": "6.18.0",
    "babel-preset-stage-3": "6.17.0",
    "browser-sync": "2.17.5",
    "css-loader": "0.25.0",
    "graceful-fs": "4.1.10",
    "gulp": "3.9.1",
    "gulp-shell": "0.5.2",
    "gulp-util": "3.0.7",
    "json-loader": "0.5.4",
    "less": "2.7.1",
    "less-loader": "2.2.3",
    "mkdirp": "0.5.1",
    "style-loader": "0.13.1",
    "svg-url-loader": "1.1.0",
    "webpack": "1.13.3"
  },
  "ava": {
    "require": [
      "babel-register"
    ],
    "babel": "inherit"
  }
}<|MERGE_RESOLUTION|>--- conflicted
+++ resolved
@@ -26,15 +26,9 @@
     "ajv": "4.8.2",
     "brace": "0.9.0",
     "javascript-natural-sort": "0.7.1",
-<<<<<<< HEAD
     "lodash": "4.16.6",
-    "preact": "6.4.0"
-=======
-    "lodash": "4.16.4",
-    "preact": "6.4.0",
     "react": "^15.3.2",
     "react-dom": "^15.3.2"
->>>>>>> a06f7ac5
   },
   "devDependencies": {
     "ava": "0.16.0",
