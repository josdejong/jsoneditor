# API Reference

## JSONEditor

### Constructor

#### `JSONEditor(container [, options [, json]])`

Constructs a new JSONEditor.

*Parameters:*

- `{Element} container`

  An HTML DIV element. The JSONEditor will be created inside this container element.

- `{Object} options`

  Optional object with options. The available options are described under
  [Configuration options](#configuration-options).

- `{JSON} json`

  Initial JSON data to be loaded into the JSONEditor. Alternatively, the method `JSONEditor.set(json)` can be used to load JSON data into the editor.

*Returns:*

- `{JSONEditor} editor`

  New instance of a JSONEditor.

### Configuration options

- `{Object} ace`

  Provide a custom version of the [Ace editor](http://ace.c9.io/) and use this instead of the version that comes embedded with JSONEditor. Only applicable when `mode` is `code`.

  Note that when using the minimalist version of JSONEditor (which has Ace excluded), JSONEditor will try to load the Ace plugins `ace/mode/json` and `ace/ext/searchbox`. These plugins must be loaded beforehand or be available in the folder of the Ace editor.

- `{Object} ajv`

  Provide a custom instance of [ajv](https://github.com/epoberezkin/ajv), the
  library used for JSON schema validation. Example:

  ```js
  var options = {
    ajv: Ajv({ allErrors: true, verbose: true })
  }
  ```

- `{function} onChange`

  Set a callback function triggered when the contents of the JSONEditor change. Called without parameters. Will only be triggered on changes made by the user, not in case of programmatic changes via the functions `set` or `setText`.

- `{function} onEditable`

  Set a callback function  to determine whether individual nodes are editable or read-only. Only applicable when option `mode` is `tree`, `text`, or `code`.

  In case of mode `tree`, the callback is invoked as `editable(node)`, where `node` is an object `{field: string, value: string, path: string[]}`. The function must either return a boolean value to set both the nodes field and value editable or read-only, or return an object `{field: boolean, value: boolean}` to set set the read-only attribute for field and value individually.

  In modes `text` and `code`, the callback is invoked as `editable(node)` where `node` is an empty object (no field, value, or path). In that case the function can return false to make the text or code editor completely read-only.

- `{function} onError`

  Set a callback function triggered when an error occurs. Invoked with the error as first argument. The callback is only invoked
  for errors triggered by a users action, like switching from code mode to tree mode or clicking the Format button whilst the editor doesn't contain valid JSON.

- `{function} onModeChange(newMode, oldMode)`

  Set a callback function triggered right after the mode is changed by the user. Only applicable when
  the mode can be changed by the user (i.e. when option `modes` is set).

- `{boolean} escapeUnicode`

  If true, unicode characters are escaped and displayed as their hexadecimal code (like `\u260E`) instead of of the character itself (like `☎`). False by default.

- `{boolean} sortObjectKeys`

  If true, object keys in 'tree', 'view' or 'form' mode list be listed alphabetically instead by their insertion order. Sorting is performed using a natural sort algorithm, which makes it easier to see objects that have string numbers as keys. False by default.

- `{boolean} history`

  Enables history, adds a button Undo and Redo to the menu of the JSONEditor. True by default. Only applicable when `mode` is 'tree' or 'form'.

- `{String} mode`

  Set the editor mode. Available values: 'tree' (default), 'view', 'form', 'code', 'text'. In 'view' mode, the data and datastructure is read-only. In 'form' mode, only the value can be changed, the datastructure is read-only. Mode 'code' requires the Ace editor to be loaded on the page. Mode 'text' shows the data as plain text.

- `{String[]} modes`

  Create a box in the editor menu where the user can switch between the specified modes. Available values: see option `mode`.

- `{String} name`

  Initial field name for the root node, is undefined by default. Can also be set using `JSONEditor.setName(name)`. Only applicable when `mode` is 'tree', 'view', or 'form'.

- `{Object} schema`

  Validate the JSON object against a JSON schema. A JSON schema describes the
  structure that a JSON object must have, like required properties or the type
  that a value must have.

  See [http://json-schema.org/](http://json-schema.org/) for more information.

- `{Object} schemaRefs`

  Schemas that are referenced using the `$ref` property from the JSON schema that are set in the `schema` option,
  the object structure in the form of `{reference_key: schemaObject}`

- `{boolean} search`

  Enables a search box in the upper right corner of the JSONEditor. True by default. Only applicable when `mode` is 'tree', 'view', or 'form'.

- `{Number} indentation`

  Number of indentation spaces. 2 by default. Only applicable when `mode` is 'code' or 'text'.

- `{String} theme`

  Set the Ace editor theme, uses included 'ace/theme/jsoneditor' by default. Please note that only the default theme is included with jsoneditor, so if you specify another one you need to make sure it is loaded.

- `{Object} templates`

  Array of templates that will appear in the context menu, Each template is a json object precreated that can be added as a object value to any node in your document. 

  The following example allow you can create a "Person" node and a "Address" node, each one will appear in your context menu, once you selected the whole json object will be created.

  ```js
  var options = {
    templates: [
          {
              text: 'Person',
              title: 'Insert a Person Node',
              className: 'jsoneditor-type-object',
              field: 'PersonTemplate',
              value: {
                  'firstName': 'John',
                  'lastName': 'Do',
                  'age': 28
              }
          },
          {
              text: 'Address',
              title: 'Insert a Address Node',
              field: 'AddressTemplate',
              value: {
                  'street': "",
                  'city': "",
                  'state': "",
                  'ZIP code': ""
              }
          }
      ]
  }
  ```

- `{Object} autocomplete`

  *autocomplete* will enable this feature in your editor in tree mode, the object have the following **subelements**:

  - `{number[]} confirmKeys`

     Indicate the KeyCodes for trigger confirm completion, by default those keys are:  [39, 35, 9] which are the code for [right, end, tab]

  - `{boolean} caseSensitive`

     Indicate if the autocomplete is going to be strict case-sensitive to match the options.

  - `{Function} getOptions (text: string, path: string[], input: string, editor: JSONEditor)`

     This function will return your possible options for create the autocomplete selection, you can control dynamically which options you want to display according to the current active editing node.
     
     *Parameters:*

     - `text`   : The text in the current node part. (basically the text that the user is editing)
     - `path`   : The path of the node that is being edited as an array with strings.
     - `input`  : Can be "field" or "value" depending if the user is editing a field name or a value of a node.
     - `editor` : The editor instance object that is being edited.

     *Returns:*

     - Can return an array with autocomplete options (strings), for example `['apple','cranberry','raspberry','pie']`
     - Can return `null` when there are no autocomplete options.
     - Can return an object `{startFrom: number, options: string[]}`. Here `startFrom` determines the start character from where the existing text will be replaced. `startFrom` is `0` by default, replacing the whole text.
     - Can return a `Promise` resolving one of the return types above to support asynchronously retrieving a list with options.

- `{boolean} navigationBar`

  Adds navigation bar to the menu - the navigation bar visualize the current position on the tree structure as well as allows breadcrumbs navigation. True by default. Only applicable when `mode` is 'tree', 'form' or 'view'.

- `{boolean} statusBar`

  Adds status bar to the buttom of the editor - the status bar shows the cursor position and a count of the selected charcters. True by default. Only applicable when `mode` is 'code' or 'text'.

<<<<<<< HEAD
- `{function} onTextSelectionChange`

  Set a callback function triggered when a text is selected in the JSONEditor.

  callback signature should be:
  ```js
  /**
  * @param {String} text selected text
  * @param {{row:Number, column:Number}} startPos selection start position
  * @param {{row:Number, column:Number}} endPos selected end position
  */
  function onTextSelectionChange(text, startPos, endPos) {
    ...
  }
  ```
  Only applicable when `mode` is 'code' or 'text'.

- `{function} onSelectionChange`

  Set a callback function triggered when Nodes are selected in the JSONEditor.

  callback signature should be:
  ```js
  /**
  * @typedef {{field: String, value: String|Object|Number|Boolean, path: Array.<String|Number>} SerializableNode
  * 
  * @param {SerializableNode=} start
  * @param {SerializableNode=} end
  */
  function onSelectionChange(nodes) {
    ...
  }
  ```
  Only applicable when `mode` is 'tree'.
=======
- `{string} language`

  The default language comes from the browser navigator, but you can force a specific language. So use here string as 'en' or 'pt-BR'. Built-in languages: `en`, `pt-BR`. Other translations can be specified via the option `languages`.


- `{Object} languages`

  You can override existing translations or provide a new translation for a specific language. To do it provide an object at languages with language and the keys/values to be inserted. For example:

  ```
  'languages': {
    'pt-BR': {
      'auto': 'Automático testing'
    },
    'en': {
      'auto': 'Auto testing'
    }
  }
  ```

  All available fields for translation can be found in the source file `src/js/i18n.js`.

>>>>>>> fed49688

### Methods

#### `JSONEditor.collapseAll()`

Collapse all fields. Only applicable for mode 'tree', 'view', and 'form'.

#### `JSONEditor.destroy()`

Destroy the editor. Clean up DOM, event listeners, and web workers.

#### `JSONEditor.expandAll()`

Expand all fields. Only applicable for mode 'tree', 'view', and 'form'.

#### `JSONEditor.focus()`

Set focus to the JSONEditor.

#### `JSONEditor.set(json)`

Set JSON data.

*Parameters:*

- `{JSON} json`

  JSON data to be displayed in the JSONEditor.

#### `JSONEditor.setMode(mode)`

Switch mode. Mode `code` requires the [Ace editor](http://ace.ajax.org/).

*Parameters:*

- `{String} mode`

  Available values: `tree`, `view`, `form`, `code`, `text`.

#### `JSONEditor.setName(name)`

Set a field name for the root node.

*Parameters:*

- `{String | undefined} name`

  Field name of the root node. If undefined, the current name will be removed.

#### `JSONEditor.setSchema(schema [,schemaRefs])`

Set a JSON schema for validation of the JSON object. See also option `schema`.
See [http://json-schema.org/](http://json-schema.org/) for more information on the JSON schema definition.

*Parameters:*

- `{Object} schema`

  A JSON schema.

- `{Object} schemaRefs`

  Optional, Schemas that are referenced using the `$ref` property from the JSON schema, the object structure in the form of `{reference_key: schemaObject}`

#### `JSONEditor.setText(jsonString)`

Set text data in the editor.

This method throws an exception when the provided jsonString does not contain
valid JSON and the editor is in mode `tree`, `view`, or `form`.

*Parameters:*

- `{String} jsonString`

  Contents of the editor as string.

#### `JSONEditor.get()`

Get JSON data. 

This method throws an exception when the editor does not contain valid JSON, 
which can be the case when the editor is in mode `code` or `text`.

*Returns:*

- `{JSON} json`

  JSON data from the JSONEditor.

#### `JSONEditor.getMode()`

Retrieve the current mode of the editor.

*Returns:*

- `{String} mode`

  Current mode of the editor for example `tree` or `code`.

#### `JSONEditor.getName()`

Retrieve the current field name of the root node.

*Returns:*

- `{String | undefined} name`

  Current field name of the root node, or undefined if not set.

#### `JSONEditor.getText()`

Get JSON data as string.

*Returns:*

- `{String} jsonString`

  Contents of the editor as string. When the editor is in code `text` or `code`,
  the returned text is returned as-is. For the other modes, the returned text
  is a compacted string. In order to get the JSON formatted with a certain
  number of spaces, use `JSON.stringify(JSONEditor.get(), null, 2)`.

#### `JSONEditor.getTextSelection()`

Get the current selected text with the selection range, Only applicable for mode 'text' and 'code'.

*Returns:*

- `{start:{row:Number, column:Number},end:{row:Number, column:Number},text:String} selection`

#### `JSONEditor.setTextSelection(startPos, endPos)`

Set text selection for a range, Only applicable for mode 'text' and 'code'.

*Parameters:*

- `{row:Number, column:Number} startPos`

  Position for selection start

- `{row:Number, column:Number} endPos`

  Position for selection end

#### `JSONEditor.getSelection()`

Get the current selected nodes, Only applicable for mode 'tree'.

*Returns:*

- `{{start:SerializableNode, end: SerializableNode}}`

#### `JSONEditor.setSelection(start, end)`

Set selection for a range of nodes, Only applicable for mode 'tree'.

- If no parameters sent - the current selection will be removed, if exists.
- For single node selecion send only the `startNode` parameter.
- If the nodes are not from the same level the first common parent will be selected

*Parameters:*

- `{{path: Array.<String>}} start`

  Path for the start node

- `{{path: Array.<String>}} end`

  Path for the end node


#### `JSONEditor.getNodesByRange(start, end)`

A utility function for getting a list of `Node` instances under certain range.

This function can be used as complementary to `getSelection` and `onSelectionChange` if a list of __all__ the selected nodes is required 

*Parameters:*

- `{{path: Array.<String>}} start`

  Path for the first node in range

- `{{path: Array.<String>}} end`

  Path for the last node in range

### Examples

A tree editor:

```js
var options = {
    "mode": "tree",
    "search": true
};
var editor = new JSONEditor(container, options);
var json = {
    "Array": [1, 2, 3],
    "Boolean": true,
    "Null": null,
    "Number": 123,
    "Object": {"a": "b", "c": "d"},
    "String": "Hello World"
};
editor.set(json);
editor.expandAll();

var json = editor.get(json);
```

A text editor:

```js
var options = {
    "mode": "text",
    "indentation": 2
};
var editor = new JSONEditor(container, options);
var json = {
    "Array": [1, 2, 3],
    "Boolean": true,
    "Null": null,
    "Number": 123,
    "Object": {"a": "b", "c": "d"},
    "String": "Hello World"
};
editor.set(json);

var json = editor.get();
```

## JSON parsing and stringification

In general to parse or stringify JSON data, the browsers built in JSON parser can be used. To create a formatted string from a JSON object, use:

```js
var formattedString = JSON.stringify(json, null, 2);
```

to create a compacted string from a JSON object, use:

```js
var compactString = JSON.stringify(json);
```

To parse a String to a JSON object, use:

```js
var json = JSON.parse(string);
```<|MERGE_RESOLUTION|>--- conflicted
+++ resolved
@@ -192,7 +192,6 @@
 
   Adds status bar to the buttom of the editor - the status bar shows the cursor position and a count of the selected charcters. True by default. Only applicable when `mode` is 'code' or 'text'.
 
-<<<<<<< HEAD
 - `{function} onTextSelectionChange`
 
   Set a callback function triggered when a text is selected in the JSONEditor.
@@ -227,7 +226,7 @@
   }
   ```
   Only applicable when `mode` is 'tree'.
-=======
+  
 - `{string} language`
 
   The default language comes from the browser navigator, but you can force a specific language. So use here string as 'en' or 'pt-BR'. Built-in languages: `en`, `pt-BR`. Other translations can be specified via the option `languages`.
@@ -250,7 +249,6 @@
 
   All available fields for translation can be found in the source file `src/js/i18n.js`.
 
->>>>>>> fed49688
 
 ### Methods
 
