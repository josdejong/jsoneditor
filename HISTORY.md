# JSON Editor - History

https://github.com/josdejong/jsoneditor

<<<<<<< HEAD
## not yet published, version 7.0.0

- Dropped support for bower, removed the `dist` folder from the git repository.
- Converted the code into ES6, put Babel transpiler in place.
=======
## 2019-08-28, version 6.4.1

- Fix styling of autocompletion dropdown broken. Regression since `v6.4.0`.
>>>>>>> ecaa8d14


## 2019-08-28, version 6.4.0

- Replaces CSS with SASS internally, improvements in styling. Thanks @ppetkow.
- Fixed #761: JSON schema errors not rendered in the gutter for mode `code`
  when the path contained a property with a forward slash, and errors not
  clickable in the error table.
- Fixed #777: option `sortObjectKeys` broken.


## 2019-08-15, version 6.3.0

- Fixed #755: JSONEditor throwing an exception in mode `code`, `text`, and
  `preview` when `statusBar: false`.
- When duplicating an object property, move focus to the field and do not
  immediately add the ` (copy)` suffix. See #766.
- Fixed #769: option `name` not working anymore. Regression since `v6.1.0`.
- Fixed #763: `autocomplete.trigger: 'focus'` throws an error when opening the
  context menu. Thanks @Thaina.
- Updated dependencies `json-source-map@0.6.1`


## 2019-08-01, version 6.2.1

- Updated Chinese translation. Thanks @SargerasWang.


## 2019-07-28, version 6.2.0

- Implemented new mode `preview`, capable of working with large JSON documents
  up to 500 MiB.
- Repair button is now capable of turning MongoDB documents into valid JSON.
- Fixed #730: in `code` mode, there was an initial undo action which clears
  the content.
- Upgraded dependencies `vanilla-picker@2.9.2`, `mobius1-selectr@2.4.13`,
  `ajv@6.10.2`.


## 2019-06-22, version 6.1.0

- Implemented menu options `sort` and `transform` for modes `code` and `text`.
- Implemented new context menu item `extract`.
- Minor tweaks in the way paths are displayed in the sort and transform modals.


## 2019-06-12, version 6.0.0

- Breaking change: upgraded dependency `ajv@6.10.0`, supporting JSON schema
  draft-07 alongside draft-06 and draft-04.
- Upgraded dependency `vanilla-picker@2.8.1`.
- Use JSON schema title as name for the root object if defined (see #635).


## 2019-06-08, version 5.34.0

- Extended the autocomplete feature with new options `filter` and `trigger`.
  Thanks @Gcaufy.
- Removed :hover style on disabled buttons. Thanks @Gcaufy.
- Upgraded dependency `mobius1-selectr@2.4.12`.


## 2019-05-29, version 5.33.0

- Fixed #697: JSON Schema enum dropdown not working inside an array.
- Fixed #698: When using `onCreateMenu`, `node.path` is null when clicking
  on an append node or when multiple nodes are selected.
- Upgraded dependencies to `mobius1-selectr@2.4.10`, `vanilla-picker@2.8.0`.
- Remove :hover style on disabled buttons. Thanks @Gcaufy.


## 2019-04-27, version 5.32.5

- Fixed a bug in the JMESPath query wizard which didn't correctly handle
  selecting multiple fields.
- Fixed context menu not working when multiple nodes are selected.


## 2019-04-10, version 5.32.4

- Fixed #682 and #687: JSONEditor not being able to handle JSON schema
  validation errors when the root of the document is an Array. Thanks @DusuWen.


## 2019-04-04, version 5.32.3

- Fixed #684: `const` used in bundled library.


## 2019-04-03, version 5.32.2

- Fixed #416: Clipped action menu for append nodes.
- Improve detection of value type in transform modal.
- Styling improvements in the transform modal.
- Fix CSS class for default/non-default schema values not applied to enums,
  see (#666).
- Fixed #671: Improved handling of duplicate property names, which could cause
  values to be cleared when used as a controlled component in for example React.


## 2019-03-28, version 5.32.1

- Fixed a regression in parsing JSON paths: numbers where parsed as strings
  instead of a numeric value. See #679. Thanks @AdamVig.
- Fixed using hyphens in the path of custom validation errors (see #665).
  Thanks @tobiasfriden.


## 2019-03-20, version 5.32.0

- Implemented support for reckoning with JSON schema default values: custom
  styling can be applied for default and non-default values. Thanks @AdamVig.
- Fixed #667: resolving JSON Schema examples and descriptions did not always
  work for referenced schemas. Thanks @AdamVig.
- Fixed #676: JSON Paths containing array properties with a `]` not parsed
  correctly.


## 2019-03-14, version 5.31.1

- Fix IE11 issue.
- Some fixes in the Simplified Chinese translation.
  Thanks @@adf0001 and @yuxizhe.


## 2019-03-10, version 5.31.0

- Display JSON schema examples in tooltip (#664). Thanks @AdamVig.


## 2019-03-02, version 5.30.0

- Implemented a new option `onCreateMenu` to customize the action menu.
  Thanks @RobAley.


## 2019-02-20, version 5.29.1

- Fixed #661: JSONEditor broken on IE11 caused by duplicate JSON entries
  in a translation.


## 2019-02-16, version 5.29.0

- Added Simplified Chinese localization. Thanks @long2ice.
- Added Turkish localization. Thanks @beratpostalci.
- Improved JSON schema titles on fields. Fixes #321. Thanks @AdamVig.
- Fixes in resolving JSON schemas, see #651. Thanks @AdamVig.
- Fix #657: `onClassName` throwing an error when a node is removed.


## 2019-01-23, version 5.28.2

- Fix #639: Occurrence of non-ES5 `const` declaration in published code.
  Regression introduced in `v5.28.0`.


## 2019-01-22, version 5.28.1

- Fix #637: Vertical white border left/right from the main menu in some
  specific circumstances.
- Fix #638: Cannot expand after collapse. Regression introduced in v5.28.0.


## 2019-01-21, version 5.28.0

- Implemented new option `maxVisibleChilds` to customize the maximum number
  childs that is rendered by default. Thanks @20goto10.
- Implemented new option `onClassName`, allowing customized and dynamic
  styling of nodes. See 20_custom_css_style_for_nodes.html for a demo.
  Thanks @maestr0.
- Make the method `refresh()` public.


## 2019-01-16, version 5.27.1

- Improved navigating deeply nested paths via the navigation bar, see #619.
  Thanks @meirotstein.
- Sdd title from schema description to show the tips for user input.
  Thanks @tylerchen.
- Fix JSON Schema not resolving refs `$ref`, and not creating enum dropdowns.
  Thanks @tylerchen.


## 2019-01-05, version 5.27.0

- Implemented customizing object and array names via a new option
  `onNodeName`. Thanks @bnanchen.
- Visibility of schema validation errors at the bottom of mode code and text
  are now toggleable. Thanks @meirotstein.
- Fixed text of the mode switcher not being translated. Thanks @antfu.


## 2018-12-06, version 5.26.3

- Fixed #610: JSON Repair now removes trailing commas.
- Upgraded devDependency `gulp` to v4. Thanks @maestr0.


## 2018-11-13, version 5.26.2

- Fixed dragging and selecting multiple nodes not working
  (regression introduced in `v5.26.1`).


## 2018-11-13, version 5.26.1

- Fixed `.update()` throwing an exception when replacing a JSON object
  with `null`. Thanks @DullReferenceException.
- Fixed #598: Search field can't be focused in object view.


## 2018-11-12, version 5.26.0

- Implemented option `mainMenuBar` to enable/disable the main menu bar.
  Thanks @tanmayrajani.


## 2018-10-29, version 5.25.0

- Implemented options `enableSort` and `enableTransform` so you can turn off
  these features. Thanks @tanmayrajani.
- Fixed #590: validation failing in code and text mode when status
  bar is disabled.
- Fixed #589: the path in the navigation bar is not updated
  when duplicating or removing a node, and neither after an undo/redo action.
- Fixed duplicate and remove of the action menu of multiple selected
  nodes not working.
- Fixed not preventing default selection of text when selecting nodes.
- Fixed #595: navigation bar path link not working.


## 2018-10-08, version 5.24.7

- Fix #582: parse error annotations not always up to date in
  code editor. Thanks @meirotstein.


## 2018-09-12, version 5.24.6

- Fix #548: `import JSONEditor from 'jsoneditor'` not working in
  TypeScript projects (gave a constructor is undefined error).


## 2018-09-06, version 5.24.5

- Fixed a bug in textmode on IE 11, not loading the editor when
  `Promise` is undefined.


## 2018-09-06, version 5.24.4

- Fixed #576: Visualization in mode `view` when an array
  with more than 100 items is rendered.
- Fixed JSONEditor not working on IE11: continue and throw console
  errors when `Promise` is undefined. Regression since `v5.23.0`.
- Fixed `onClose` of color picker not being fired when clicking outside
  the picker to close it.
- Upgraded dependencies `brace`, `mobius1-selectr`, `vanilla-picker`.
- Upgraded devDependency `mocha`.


## 2018-08-29, version 5.24.3

- Fixed color picker not working in ES6 projects.
- Fixed color picker closing immediately after the first `onChange`
  event, and `onChange` events are now debounced like all text inputs.


## 2018-08-27, version 5.24.2

- Improved error and validation messaging in `text` mode.
  Thanks @meirotstein.
  - Clicking a message now selects the line where the error occurs.
  - Icon bottom right showing when there are warnings or errors.
- Fixed field still editable after moving a node from an object
  to an array, changing the field from a property into an index.


## 2018-08-26, version 5.24.1

- Context menu and color picker are now absolutely positioned, and
  can overflow the borders of the editor.
- Fixed #568: mode switcher disappearing when selecting the current
  mode again.
- Fixed `transform` not creating/removing expand button when the type
  of a node changed.


## 2018-08-22, version 5.24.0

- Implemented a color picker, and allow hooking in a custom color
  picker. new options are `colorPicker` and `onColorPicker`.
- Implemented a timestamp tag displayed right from timestamps,
  with corresponding option `timestampTag`.


## 2018-08-17, version 5.23.1

- Fixed #566: transform function broken, regression since `v5.20.0`.


## 2018-08-15, version 5.23.0

- Implemented support for custom validation using a new `onValidate` callback.
- In tree mode, nodes containing a validation error now have a className
  `jsoneditor-validation-error` which can be used for custom styling.


## 2018-08-13, version 5.22.0

- Implemented `onEvent` callback triggered when an event occurs in a JSON
  field or value. Thanks @cristinabarrantes.


## 2018-08-12, version 5.21.0

- Show validation errors inline instead of at the bottom when in code
  mode. Thanks @meirotstein.
- Fix #562: allow `$` character in property names of of a JSON schema.


## 2018-08-10, version 5.20.0

_Good news: JSONEditor is finally framework friendly and can now be easily
integrated in React, Vue, and Angular!_

- Implemented new methods `update` and `updateText`, which maintain the state
  of the editor (expanded nodes, search, selection). This makes it easy to
  integrate in frameworks like React.
- Implemented options `onChangeJSON(json)` and `onChangeText(jsonString)`.
- Added two React examples to the `examples` folder.
- Fixed menu buttons "Sort" and "Transform" being available in modes `view`
  and `form`.


## 2018-08-02, version 5.19.2

- Fixed #558: scrolling to search results and automatically scrolling up/down
  when dragging an item broken (regression since v5.19.1).


## 2018-07-28, version 5.19.1

- Fixed #557: inner contents of the scrollable area being displayed outside of
  the editor (on Chrome only).


## 2018-07-11, version 5.19.0

- No more grayed out icons of the context menu, see #532.
- Added Sort and Transform buttons to the main menu.
- Fixes and improvements in the Transform dialog.


## 2018-06-27, version 5.18.0

- Implemented JMESPath support for advanced filtering, sorting, and
  transforming of JSON documents.
- Implemented a new option `modalAnchor` to control at which part of the
  screen the modals are displayed.
- Fixed #544: JSON Schema errors sometimes not being displayed in the
  editor.


## 2018-06-03, version 5.17.1

- Fixed a bug in a translation text.


## 2018-06-03, version 5.17.0

- Implemented advanced sorting for arrays.


## 2018-05-23, version 5.16.0

- Better handling of JSON documents containing large arrays:
  - Only displays the first 100 items of large arrays,
    with buttons "show more" and "show all" to render more items.
  - Search results are now limited to max 1000 matches,
    and search does no longer expand the paths to all matches
    but only expands the path of the current search result.
- Fixed index numbers of Array items not being updated after sorting.


## 2018-05-02, version 5.15.0

- Implemented selection API: `onSelectionChanged`, `onTextSelectionChanged`,
  `getSelection`, `getTextSelection`, `setSelection`, `setTextSelection`,
  and `getNodesByRange`. Thanks @meirotstein.


## 2018-03-21, version 5.14.1

- Fixed absolute path of css image `jsoneditor-icons.svg`, which could.
  give issues with webpack plugin "file-loader". Thanks @landru29.


## 2018-02-25, version 5.14.0

- Implemented support for translations. Thanks @mariohmol.
- Fixed a bug sometimes occurring when dragging items from array to
  object, see #509. Thanks @43081j.
- Fixed autocomplete not accepting returned `null` values, see #512.
  Thanks @43081j.
- Fixed memory inefficiency when working with large JSON Schema's
  generating many errors. Thanks @43081j.


## 2018-02-07, version 5.13.3

- Fixed a positioning issue with JSON Schema errors in text/code mode.


## 2018-01-18, version 5.13.2

- Fixed view mode opening links in a new tab instead of current tab
  when Ctrl key is not down. Thanks @LEW21.
- Fixed #502: code editor not showing a monospaced font some cases.


## 2017-12-28, version 5.13.1

- Fixed another occurrence of #494: properties not escaped in the
  navigation bar.


## 2017-12-28, version 5.13.0

- Implemented cursor position in text mode. Thanks @meirotstein.
- Fixed #494: properties not escaped in the navigation bar.
  Thanks @meirotstein.


## 2017-12-18, version 5.12.0

- Implemented #482: Include `caseSensitive` option for autocomplete.
  Thanks @israelito3000.
- Upgraded dependencies
  - `ajv@5.5.2`


## 2017-11-22, version 5.11.0

- Upgraded dependencies
  - `ajv@5.4.0`
  - `brace@0.11.0`
- Fixed dropdown for JSON Schema enums when defined inside pattern
  properties. Thanks @alquist.
- Fixed code containing a non UTF-8 character. Thanks @alshakero.


## 2017-11-15, version 5.10.1

- Some styling tweaks in the navigation bar and status bar.
- Don't display status bar in `text` mode (which doesn't yet support
  row and col counts).


## 2017-11-15, version 5.10.0

- Implemented a navigation bar showing the path. Thanks @meirotstein.
- Implemented a status bar showing cursor location.
  Thanks @meirotstein.
- Implemented repairing JSON objects containing left and right single
  and double quotes (which you get when typing a JSON object in Word)
  in `text` and `code` mode.
- Implemented repairing JSON objects containing special white space
  characters like non-breaking space.
- Upgraded dependency `ajv` to version `5.3.0`.
- Fixed #481: A polyfill required `DocumentType` which is not defined
  in all environments.


## 2017-09-16, version 5.9.6

- Fixed displaying a dropdown for enums inside composite schemas.
  Thanks @hachichaud.
- Fixed #461: Urls opening twice on Firefox and Safari.


## 2017-08-26, version 5.9.5

- Fixed a regression introduced in `v5.9.4`: after using the context
  menu once, it was not possible to set focus to an other input field
  anymore.


## 2017-08-20, version 5.9.4

- Fixed #447: context menus not working in Shadow DOM. Thanks @tomalec.


## 2017-07-24, version 5.9.3

- Fixed broken multi-selection (regression).


## 2017-07-13, version 5.9.2

- Fixed a bug in the JSON sanitizer.


## 2017-07-13, version 5.9.1

- `setText` method of tree mode now automatically sanitizes JSON input
  when needed.
- Fixed #430: automatically fix unescaped control characters in
  JSON input.


## 2017-07-10, version 5.9.0

- Implemented support for JSON schema references `$ref`, see #302.
  Thanks @meirotstein.
- Fixed #429: JSONEditor no longer accepting an empty array for option
  `modes`. Thanks @trystan2k.
- Fixed JSONEditor picking the first entry of `modes` as initial mode
  instead of option `mode`.


## 2017-07-08, version 5.8.2

- Select first option from `modes` instead of `tree` when `mode` is not
  configured. Thanks @bag-man.
- Some fixes and improvements in the API of autocompletion.
  Thanks @israelito3000.


## 2017-07-03, version 5.8.1

- Fixed broken minified bundles in folder `dist` (again...).


## 2017-07-02, version 5.8.0

- Implemented support for autocompletion. Thanks @israelito3000.


## 2017-06-27, version 5.7.2

- Fixed broken minified bundles in folder `dist`
  (reverted to `uglify-js@2.8.22` for now).


## 2017-06-25, version 5.7.1

- Upgraded dependency `ajv` to version `5.2.0`. Resolves warnings in
  Webpack build processes.


## 2017-05-26, version 5.7.0

- Implemented support for template items. Thanks @israelito3000.
- Upgraded dependencies to the latest versions. Thanks @andreykaipov.


## 2017-04-15, version 5.6.0

- Implemented readonly option for modes `text` and `code.`
  Thanks @walkerrandolphsmith.
- Upgraded dependencies (`brance` and `ajv`) to the latest versions.
- Fixed not being able to move focus to enum select box when clicking
  a JSON Schema warning.
- Fixed #309: already loaded version of Ace being overwritten by the
  embedded version of JSONEditor.
- Fixed #368: Mode selection drop down not fully visible on small screen.
- Fixed #253: Optimize the input experience of Chinese IME.
  Thanks @chinesedfan.


## 2017-01-06, version 5.5.11

- Fixed embedded version of jsoneditor ace theme not being loaded in
  minimalist version (see #55).
- Fixed a styling issue in the SearchBox of Ace editor (mode `code`).
- Fixed #347: CSS more robust against global settings of div position.
- Added docs and example on how to use a custom version of Ace editor.


## 2016-11-02, version 5.5.10

- Fixed #85: pressing enter in an input in a form containing a JSONEditor too
  breaks submitting the form.


## 2016-10-17, version 5.5.9

- Fixed #329: Editor showing duplicate key warnings for keys defined on the
  Object prototype, like `toString` and `watch`.


## 2016-09-27, version 5.5.8

- Fixed #314: JSON schema validation throwing an error "Unexpected token ' in
  JSON at position 0" in specific cases. Thanks @apostrophest


## 2016-08-17, version 5.5.7

- Fixed #308: wrong positioning of label "empty array" when `onEditable`
  returns false.


## 2016-06-15, version 5.5.6

- Fixed #303: editor contents collapsed when the parent div of the JSONEditor
  has no height set.
- Improved example 04_load_and_save.html. Thanks @RDCH106.


## 2016-05-24, version 5.5.5

- Fixed #298: Switch mode button disappears when switching from text/code to
  tree/form/view mode when the JSON contained errors.
- Fixed enum drop downs not working when the JSONEditor is configured with
  a name.


## 2016-05-22, version 5.5.4

- Fixed #285: an issue with the enum drop down when having defined multiple
  enums in a JSON schema.
- Fixed a (harmless) error in the console when clicking right from an enum
  drop down.


## 2016-05-22, version 5.5.3

- Fixed #299: reverted the fix of #268 by trimming text in fields and values.


## 2016-04-18, version 5.5.2

- Fixed #294: Fields reset their caret location on every key press in Firefox.


## 2016-04-16, version 5.5.1

- Fixed enum select boxes not being rendered/removed when setting or removing
  a JSON schema via `editor.setSchema(schema)`.


## 2016-04-16, version 5.5.0

- Implemented a dropdown for values having an JSON Schema enum.
  Thanks @tdakanalis.
- Fixed #291, #292: Some CSS broken when using the editor in combination with
  bootstrap. Thanks @nucleartide.

## 2016-04-09, version 5.4.0

- Upgraded all dependencies (`ajv`, `brace`, etc).
- Fixed #289: Some CSS breaking when using the editor in combination with
  materialize.css or bootstrap.
- Fixed #290: `setText()` not working in mode text or code.


## 2016-04-06, version 5.3.0

- Implemented support for sorting object keys naturally. Thanks @edufelipe.
- Sorting object keys or array items via the context menu is now also naturally
  sorted.
- Fixed #283: improved JSON schema error message in case of no
  additionalProperties.
- Fixed #286: Calling `get()` or `getText()` caused the editor to lose focus.
  A regression introduced in v5.2.0.


## 2016-03-20, version 5.2.0

- Implemented method `editor.destroy()` to properly cleanup the editor (#278).
- Fixed #268: JSONEditor now trims text in fields and values.
- Fixed #280: Some CSS issues when used in combination with bootstrap.


## 2016-02-15, version 5.1.5

- Fixed #272: Checkbox for boolean values visible in view mode.


## 2016-02-13, version 5.1.4

- Fixed broken example 04_load_and_save.html. See #265.


## 2016-02-03, version 5.1.3

- Fixed #264: Clicking items in the context menu not working on Firefox.


## 2016-01-21, version 5.1.2

- Improvements in sanitizing invalid JSON.
- Updated dependencies to the latest version.
- Fixed clicking format/compact not triggering an onChange event.
- Fixed #259: when having a JSONEditor inside an HTML form, clicking an entry
  in the context menu did submit the form.
- Fixed browserify build, see #260. Thanks @onip.


## 2016-01-16, version 5.1.1

- Fixed #257: Improving error messages for enum errors failed when the
  schema contains references.
- Fixed #255: Removed wrong console warning about the option `search`.
- Fixed error thrown when option `search` is false (see #256). Thanks @MiroHibler.


## 2016-01-14, version 5.1.0

- Implemented support for JSON schema validation, powered by `ajv`.
- Implemented #197: display an error in case of duplicate keys in an object.
- Implemented #183: display a checkbox left from boolean values, so you can
  easily switch between true/false.
- Implemented debouncing of keyboard input, resulting in much less history
  actions whilst typing.
- Added a minimalist bundle to the `dist` folder, excluding `ace` and `ajv`.
- Fixed #222: editor throwing `onChange` events when switching mode.
- Fixed an error throw when switching to mode "code" via the menu.
- Fixed interfering shortcut keys: changed quick keys to select multiple fields
  from `Shift+Arrow Up/Down` to `Ctrl+Shift+Arrow Up/Down`.



## 2015-12-31, version 5.0.1

- Fixed a bug in positioning of the context menu for multiple selected nodes.
- Fixed #130: option `onEditable` not available in mode `form`.
- Fixed #202: removed `version` field from bower.json.


## 2015-12-31, version 5.0.0

- New design.
- Implemented selection of multiple nodes, allowing to move/duplicate/remove
  multiple nodes at once (See #106).
- Implemented a new option `escapeUnicode`, which will show the hexadecimal 
  unicode instead of the character itself. (See #93 and #230).
- Implemented method `getMode`.
- Implemented option `onModeChange(oldMode, newMode)`.
- Implemented #203: Objects and arrays in mode `form` and `view` are now
  expandable by clicking the field names too.
- Replaced the PNG icon images with SVG. Thanks @1j01.
- Renamed all CSS classes They now have prefixes `.jsoneditor-` to prevent
  name collisions with css frameworks like bootstrap.
- Renamed options `change`, `editable`, `error` to respectively `onChange`,
  `onEditable`, and `onError`. Old options are still working and give a 
  deprecation warning.
- Colors of values are now customizable using CSS. 
- JSONEditor new throws a warning in the console in case of unknown options.
- Fixed #93 and #227: html codes like `&amp;` not escaped.
- Fixed #149: Memory leak when switching mode from/to `code` mode, web worker
  of Ace editor wasn't cleaned up.
- Fixed #234: Remove dependency on a fork of the `jsonlint` project on github.
- Fixed: disabled `Ctrl+L` quick key to go to a line, instead use the default
  browser behavior of selecting the address bar.
- Fixed #38: clear search results after a new JSON object is set.
- Fixed #242: row stays highlighted when dragging outside editor.
- Fixed quick-keys Shift+Alt+Arrows not registering actions in history.
- Fixed #104: context menus are now positioned relative to the elements of the 
  editor instead of an absolute position in the window.


## 2015-06-13, version 4.2.1

- Fixed #161: Cannot select text in Ace editor on systems using Chinese fonts.


## 2015-05-14, version 4.2.0

- Implemented option `theme`, allowing to set a custom theme for the Ace 
  editor. Thanks @nfvs.
- Implemented option `ace`, which allows to pass a custom instance of the Ace
  instead of the embedded version.
- Fixed #186: binding issue to `jsonlint.parse`.
- Fixed `editor.get()` manipulating the code when containing an error.


## 2015-03-15, version 4.1.1

- Added missing file `index.js` to the bower package.
  

## 2015-03-15, version 4.1.0

- Implemented a function `focus()` for modes tree, view, and form.
- Added `./src` folder to the distributed package, needed for usage via
  node.js/browserify.


## 2015-02-28, version 4.0.0

- Ace editor and jsonlint are now packed with jsoneditor.js by default.
  This makes the library about 4 times larger. If Ace is not needed, a custom
  build of the library can be done.
- The distribution files are now moved from the root to the `/dist` folder.
- Reworked the source code to CommonJS modules, using `brace` to load Ace.
- JSONP is now automatically stripped from JSON. Thanks @yanivefraim.
- Fixed bugs in the JSON sanitizer, no longer manipulating JSON-like structures
  inside strings.


## 2015-01-25, version 3.2.0

- Implemented shortcut keys `Ctrl+\` to format and `Ctrl+Shift+\` to compact
  JSON when in mode `text` or `code`.
- Before an error is thrown because of invalid text, the editor first tries to
  sanitize the text (replace JavaScript notation with JSON notation), and only
  after that throws the error.
- Fixed Node.path() not working for a JSON Object `""`. Thanks @tomalec.
- Minor styling improvements.
- Fixed configured indentation not being applied to Ace editor.


## 2014-09-03, version 3.1.2

- Some fixes/improvements in `parseJS` (to parse a JSON object from a JavaScript
  object).
- Fixed the lack of a semi colon at end of the bundled files.


## 2014-08-01, version 3.1.1

- Replaced parsing of JavaScript objects into JSON from `eval` to a dedicated
  `parseJS` function.


## 2014-07-28, version 3.1.0

- JSONEditor now accepts JavaScript objects as input, and can turn them into
  valid JSON. For example `{a:2,b:'str'}` can be turned into `{"a":2,"b":"str"}`.
- Implemented an option `editable`, a callback function, which allows to set 
  individual nodes (their field and/or value) editable or read-only.
- Fixed: shortcut keys to manipulate the nodes are now disabled when mode 
  is `form` or `view`.


## 2014-05-31, version 3.0.0

- Large code reorganization.
- Editor must be loaded as `new JSONEditor(...)` instead of 
  `new jsoneditor.JSONEditor(...)`.
- Css is not automatically loaded anymore when using AMD.
- Web application has been moved to another project.


## 2014-01-03, version 2.3.6

- Fixed positioning issue of the action menu.


## 2013-12-09, version 2.3.5

- Fixed a positioning issue of the action menu again.
- Fixed an issue with non-breaking space characters.


## 2013-11-19, version 2.3.4

- Dropped support for IE8, cleaned up legacy code for old browsers.
- Disabled saving files using HTML5 on Firefox to prevent a Firefox bug
  blocking cut/paste functionality in editable divs after using a.download.


## 2013-10-17, version 2.3.3

- Added support for search (Ctrl+F) in the code editor Ace.
- Fixed a positioning issue of the action menu when in bootstrap modal.
  (thanks tsash).


## 2013-09-26, version 2.3.2

- The web application is now available offline. Thanks ayanamist.


## 2013-09-24, version 2.3.1

- Fixed non-working action menu when in bootstrap modal (z-index issue).
- Fixed missing main field in package.json.


## 2013-09-13, version 2.3.0

- Implemented an option `modes`, which creates a menu in the editor
  where the user can switch between the selected editor modes.
- Fixed wrong title on fields with value `null`.
- Fixed buggy loading of files in the web application.


## 2013-08-01, version 2.2.2

- Fixed non working option `indentation`.
- Fixed css not being loaded with AMD in case of multiple scripts.
- Fixed a security error in the server side file retriever script of
  the web application.


## 2013-05-27, version 2.2.1

- Fixed undefined options in TextEditor. Thanks Wiseon3.
- Fixed non-working save function on Firefox 21. Thanks youxiachai.


## 2013-05-04, version 2.2.0

- Unified JSONFormatter and JSONEditor in one editor with a switchable mode.
- Urls are navigable now.
- Improved error and log handling.
- Added jsoneditor to package managers npm and bower.


## 2013-03-11, version 2.1.1

- Fixed an issue with console outputs on IE8, causing the editor not to work
  at all on IE8.


## 2013-03-08, version 2.1.0

- Replaced the plain text editor with code editor Ace, which brings in syntax
  highlighting and code inspection.
- Improved the splitter between the two panels. Panels can be hided.


## 2013-02-26, version 2.0.2

- Fixed: dragarea of the root node was wrongly visible is removed now.


## 2013-02-21, version 2.0.1

- Fixed undefined variable in the redo method.
- Removed the "hide ads" button. Not allowed by Google AdSense, sorry.


## 2013-02-09, version 2.0.0

- Implemented a context menu, replacing the action buttons on the right side of
  the editor and the inline action buttons. This gives a cleaner interface,
  more space for the actual contents, and more room for new controls (like
  insert and sort).
- Implemented shortcut keys. The JSON Editor can be used with just a keyboard.
- Implemented sort action, which sorts the childs of an array or object.
- Implemented auto scrolling up and down when dragging a node and reaching
  the top or bottom of the editor.
- Added support for CommonJS and RequireJS.
- Added more examples.
- Improved performance and memory usage.
- Implemented a new mode 'form', in which only values are editable and the
  fields are fixed.
- Minor improvements and bug fixes.


## 2012-12-08, version 1.7.0

- Implemented two modes: 'editor' (default), and 'viewer'. In viewer mode,
  the data and datastructure is read-only.
- Implemented methods set(json, name), setName(name), and getName(), which
  allows for setting and getting the field name of the root node.
- Fixed an issue where the search bar does not work when there is no global
  window.editor object.


## 2012-11-26, version 1.6.2

- Fixed a bug in the change callback handler, resulting in an infinite loop
  when requesting the contents of the editor inside the callback (issue #19).


## 2012-11-21, version 1.6.1

- Added a request header "Accept: application/json" when loading files and urls.


## 2012-11-03, version 1.6.0

- Added feature to the web application to load and save files from disk and url.
- Improved error messages in the web application using JSONLint.
- Made the web application pass the W3C markup validation service.
- Added option 'change' to both editor and formatter, which allows to set a
  callback which is triggered when the contents of the editor or formatter
  changes.
- Changed the default indentation of the JSONFormatter to 4 spaces.
- Renamed options 'enableSearch' and 'enableHistory' to 'search' and 'history'
  respectively.
- Added parameter 'json' to the JSONFormatter constructor.
- Added option 'indentation' to the JSONFormatter.


## 2012-10-08, version 1.5.1

- Replaced the paid Chrome App with a free, hosted Chrome App (with ads).


## 2012-10-02, version 1.5.0

- Implemented history: undo/redo all actions.
- Created menu icons (instead of text buttons).
- Cleaned up the code (removed unused params, improved comments, etc).
- Minor performance improvements.


## 2012-08-31, version 1.4.4

- Changed: description of advertisement now gives information about the Chrome
  App (without ads).
- Changed: Chrome App is now configured to be available offline.
- Fixed: When zooming your browser window, the fields/values did get wrapped
  on Chrome (thanks Henri Gourvest), and on Firefox sometimes the jsoneditor
  disappeared due to wrapping of the interface contents.


## 2012-08-25, version 1.4.3

- Changed: changed code for the buttons to copy from formatter to editor and
  vice versa, no inline javascript (gives security policy errors in chrome app).


## 2012-08-25, version 1.4.2

- Changed: other bootstrapping mechanism for the chrome app, in a separate
  javascript file, as inline javascript is not allowed (security policy).
- Fixed: drop down menu for changing the field type did throw javascript errors
  (did not break any functionality though).


## 2012-08-23, version 1.4.1

- New: Chrome app created.


## 2012-08-23, version 1.4.0

- New: Improved icon, logo, and interface header.


## 2012-08-19, version 1.3.0

- New: Added buttons next and previous to the search box in the upper right.
- New: Escape characters are automatically inserted before " and \ missing
  and escape character, making the string contents valid JSON. New lines are
  automatically replaced with \n. (Thanks Steve Clay)
- Changed: all icons have been put in a single sprite. This will improve page
  load times as there are much less server requests needed to load the editor.


## 2012-08-12, version 1.2.0

- New: Added search functionality. Search results are expanded and highlighted.
  Quickkeys in the search box: Enter (next), Shift+Enter (previous), Ctrl+Enter
  (search again).
- New: The position of the vertical separator between left and right panel is
  stored.
- New: Link to the sourcecode on github added at the bottom of the page.
- Changed: Refinements in the layout: fonts, colors, icons.
- Fixed: leading an trailing spaces not being displayed in the editor.
- Fixed: wrapping of long words and urls in Chrome.
- Fixed: ignoring functions and undefined values in the loaded JSON object
  (they where interpreted as empty object and string instead of being ignored).


## 2012-07-01, version 1.1.1

- Fixed global event listener for the focus/blur events, causing changes in
  fields and values not always being registered.
- Fixed a css issue with Firefox (box-sizing of the editor).


## 2012-04-24, version 1.1

- Fixed a bug. Dragging an object down which has been expanded and collapsed
  again did not work.
- Using a minified version of jsoneditor.js, to improve page load time and
  save bandwidth.


## 2012-04-21, version 1.0

- Values are no longer aligned in one global column, but placed directly right
  from the field. Having field and value close together improves readability,
  especially in case of deeply nested data.
- Values are colorized by their type: strings are green, values read, booleans
  blue, and null is purple.
- Font is changed to a monotype font for better readability.
- Special characters like \t are now handled nicely.
- Overall performance and memory usage improved.
- When clicking on whitespace, focus is set to the closest field or value.
- some other small interface tweaks.
- Fixed a bug with casting a value from type auto to string and vice versa
  (the value was not casted at all).


## 2012-03-01, version 0.9.10

- Nicer looking select box for the field types, with icons.
- Improved drag and drop: better visualized, and now working in all browsers.
- Previous values will be restored after changing the type of a field. When
  changing the type back, the previous value or childs will be restored.
- When hovering buttons (fieldtype, duplicate, delete, add) or when dragging
  a field, corresponding field including its childs is highlighted. This makes
  it easier to see what part of the data will be edited.
- Errors are now displayed in a message window on top of the page instead of
  an alert which pops up.
- Fixed a bug with displaying enters in fields.
- Fixed a bug where the last trailing enter was removed when setting json
  in the editor.
- Added a fix to get around Internet Explorer 8 issues with vertical scrollbars.


## 2012-01-29, version 0.9.9

- Fields can be duplicated
- Support for drag and drop:
  - fields in the editor itself can be moved via drag and drop
  - fields can be exported from the editor as JSON
  - external JSON can be dropped inside the editor
- When changing type from array to object and vice versa, childs will be
  maintained instead of removed.
- Updated interface. Works now in IE8 too.


## 2012-01-16, version 0.9.8

- Improved the performance of expanding a node with all its childs.


## 2012-01-09, version 0.9.7

- Added functionality to expand/collapse a node and all its childs. Click
  the expand button of a node while holding Ctrl down.
- Small interface improvements


## 2011-11-28, version 0.9.6

- First fully usable version of the JSON editor<|MERGE_RESOLUTION|>--- conflicted
+++ resolved
@@ -2,16 +2,15 @@
 
 https://github.com/josdejong/jsoneditor
 
-<<<<<<< HEAD
 ## not yet published, version 7.0.0
 
 - Dropped support for bower, removed the `dist` folder from the git repository.
 - Converted the code into ES6, put Babel transpiler in place.
-=======
+
+
 ## 2019-08-28, version 6.4.1
 
 - Fix styling of autocompletion dropdown broken. Regression since `v6.4.0`.
->>>>>>> ecaa8d14
 
 
 ## 2019-08-28, version 6.4.0
