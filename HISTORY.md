--- conflicted
+++ resolved
@@ -3,8 +3,6 @@
 https://github.com/josdejong/jsoneditor
 
 
-<<<<<<< HEAD
-=======
 ## 2017-08-26, version 5.9.5
 
 - Fixed a regression introduced in `v5.9.4`: after using the context
@@ -17,7 +15,6 @@
 - Fixed #447: context menus not working in Shadow DOM. Thanks @tomalec.
 
 
->>>>>>> a418fbab
 ## 2017-07-24, version 5.9.3
 
 - Fixed broken multi-selection (regression).
