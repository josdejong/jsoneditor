--- conflicted
+++ resolved
@@ -24,13 +24,8 @@
  * Copyright (c) 2011-2017 Jos de Jong, http://jsoneditoronline.org
  *
  * @author  Jos de Jong, <wjosdejong@gmail.com>
-<<<<<<< HEAD
- * @version 5.9.3
- * @date    2017-07-24
-=======
  * @version 5.9.5
  * @date    2017-08-26
->>>>>>> a418fbab
  */
 (function webpackUniversalModuleDefinition(root, factory) {
 	if(typeof exports === 'object' && typeof module === 'object')
